--- conflicted
+++ resolved
@@ -23,12 +23,6 @@
     RemoteObjects Quick Svg QuickControls2 
     Core5Compat
 )
-<<<<<<< HEAD
-
-if(IOS)
-    execute_process(COMMAND bash ${CMAKE_CURRENT_LIST_DIR}/scripts/openvpn.sh args
-        WORKING_DIRECTORY ${CMAKE_CURRENT_LIST_DIR}/client)
-=======
 set(LIBS ${LIBS} 
     Qt6::Widgets Qt6::Core Qt6::Gui
     Qt6::Network Qt6::Xml Qt6::RemoteObjects
@@ -38,24 +32,15 @@
 
 if(IOS)
     execute_process(COMMAND bash ${CMAKE_CURRENT_LIST_DIR}/scripts/openvpn.sh)
->>>>>>> 4df918d6
 endif()
 
 set(IS_CI ${CI})
 if(IS_CI)
-<<<<<<< HEAD
     message("Detected CI env")
     find_program(CCACHE "ccache")
     if(CCACHE)
         set_property(GLOBAL PROPERTY RULE_LAUNCH_COMPILE "${CCACHE}")
     endif()
-=======
-  message("Detected CI env")
-  find_program(CCACHE "ccache")
-  if(CCACHE)
-      set_property(GLOBAL PROPERTY RULE_LAUNCH_COMPILE "${CCACHE}")
-  endif()
->>>>>>> 4df918d6
 endif()
 
 include(${CMAKE_CURRENT_LIST_DIR}/3rd/QtSsh/src/ssh/qssh.cmake)
