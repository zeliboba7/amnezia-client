cmake_minimum_required(VERSION 3.25.0 FATAL_ERROR)

set(PROJECT AmneziaVPN)
project(${PROJECT} VERSION 2.1.2)
set(BUILD_ID 1)
SET(QT_BUILD_TOOLS_WHEN_CROSS_COMPILING ON)
set(CMAKE_CXX_STANDARD 17)
set(CMAKE_CXX_STANDARD_REQUIRED ON)
if(${CMAKE_VERSION} VERSION_GREATER_EQUAL 3.17)
    cmake_policy(SET CMP0099 OLD)
endif()

if(ANDROID)
    # For a some reason cmake do not applying GNU_SOURCE/BSD_SOURCE flags on Android platform.
    # We have to do this manually for building of libssh.
    add_definitions(-D_BSD_SOURCE)
endif()

if(CMAKE_XCODE_BUILD_SYSTEM VERSION_GREATER_EQUAL 12)
  cmake_policy(SET CMP0114 NEW)
endif()

set(CMAKE_AUTOMOC ON)
set(CMAKE_AUTORCC ON)
set(CMAKE_AUTOUIC ON)
set_property(GLOBAL PROPERTY USE_FOLDERS ON)
set_property(GLOBAL PROPERTY AUTOGEN_TARGETS_FOLDER "Autogen")
set_property(GLOBAL PROPERTY AUTOMOC_TARGETS_FOLDER "Autogen")
set_property(GLOBAL PROPERTY PREDEFINED_TARGETS_FOLDER "Autogen")

find_package(Qt6 REQUIRED COMPONENTS 
    Widgets Core Gui Network Xml 
    RemoteObjects Quick Svg QuickControls2 
    Core5Compat Concurrent LinguistTools
)
set(LIBS ${LIBS} 
    Qt6::Widgets Qt6::Core Qt6::Gui
    Qt6::Network Qt6::Xml Qt6::RemoteObjects
    Qt6::Quick Qt6::Svg Qt6::QuickControls2
    Qt6::Core5Compat Qt6::Concurrent
)

qt_standard_project_setup()

if(IOS)
    execute_process(COMMAND bash ${CMAKE_CURRENT_LIST_DIR}/scripts/openvpn.sh args
        WORKING_DIRECTORY ${CMAKE_CURRENT_LIST_DIR})
endif()

<<<<<<< HEAD
find_program(CCACHE_FOUND ccache)
if(CCACHE_FOUND)
    message("found ccache")
    set_property(GLOBAL PROPERTY RULE_LAUNCH_COMPILE ccache)
    set_property(GLOBAL PROPERTY RULE_LAUNCH_LINK ccache)
=======
set(IS_CI ${CI})
if(IS_CI)
    message("Detected CI env")
    find_program(CCACHE "ccache")
    if(CCACHE)
        set_property(GLOBAL PROPERTY RULE_LAUNCH_COMPILE "${CCACHE}")
    endif()
>>>>>>> de424502
endif()

include(${CMAKE_CURRENT_LIST_DIR}/cmake/3rdparty.cmake)

include_directories(
    ${CMAKE_CURRENT_LIST_DIR}/../ipc
    ${CMAKE_CURRENT_LIST_DIR}
    ${CMAKE_CURRENT_BINARY_DIR}
)

set(HEADERS ${HEADERS}
    ${CMAKE_CURRENT_LIST_DIR}/migrations.h
    ${CMAKE_CURRENT_LIST_DIR}/../ipc/ipc.h
    ${CMAKE_CURRENT_LIST_DIR}/amnezia_application.h
    ${CMAKE_CURRENT_LIST_DIR}/containers/containers_defs.h
    ${CMAKE_CURRENT_LIST_DIR}/core/defs.h
    ${CMAKE_CURRENT_LIST_DIR}/core/errorstrings.h
    ${CMAKE_CURRENT_LIST_DIR}/core/scripts_registry.h
    ${CMAKE_CURRENT_LIST_DIR}/core/server_defs.h
    ${CMAKE_CURRENT_LIST_DIR}/core/servercontroller.h
    ${CMAKE_CURRENT_LIST_DIR}/platforms/linux/leakdetector.h
    ${CMAKE_CURRENT_LIST_DIR}/protocols/protocols_defs.h
    ${CMAKE_CURRENT_LIST_DIR}/ui/notificationhandler.h
    ${CMAKE_CURRENT_LIST_DIR}/ui/pages.h
    ${CMAKE_CURRENT_LIST_DIR}/ui/property_helper.h
    ${CMAKE_CURRENT_LIST_DIR}/ui/uilogic.h
    ${CMAKE_CURRENT_LIST_DIR}/ui/qautostart.h
    ${CMAKE_CURRENT_LIST_DIR}/protocols/vpnprotocol.h
    ${CMAKE_CURRENT_LIST_DIR}/core/sshclient.h
)

if(NOT IOS)
    set(HEADERS ${HEADERS}
        ${CMAKE_CURRENT_LIST_DIR}/platforms/ios/MobileUtils.h
        ${CMAKE_CURRENT_LIST_DIR}/platforms/ios/QRCodeReaderBase.h
    )
endif()

set(SOURCES ${SOURCES}
    ${CMAKE_CURRENT_LIST_DIR}/migrations.cpp
    ${CMAKE_CURRENT_LIST_DIR}/amnezia_application.cpp
    ${CMAKE_CURRENT_LIST_DIR}/containers/containers_defs.cpp
    ${CMAKE_CURRENT_LIST_DIR}/core/errorstrings.cpp
    ${CMAKE_CURRENT_LIST_DIR}/core/scripts_registry.cpp
    ${CMAKE_CURRENT_LIST_DIR}/core/server_defs.cpp
    ${CMAKE_CURRENT_LIST_DIR}/core/servercontroller.cpp
    ${CMAKE_CURRENT_LIST_DIR}/platforms/linux/leakdetector.cpp
    ${CMAKE_CURRENT_LIST_DIR}/protocols/protocols_defs.cpp
    ${CMAKE_CURRENT_LIST_DIR}/ui/notificationhandler.cpp
    ${CMAKE_CURRENT_LIST_DIR}/ui/uilogic.cpp
    ${CMAKE_CURRENT_LIST_DIR}/ui/qautostart.cpp
    ${CMAKE_CURRENT_LIST_DIR}/protocols/vpnprotocol.cpp
    ${CMAKE_CURRENT_LIST_DIR}/core/sshclient.cpp
)

if(NOT IOS)
    set(SOURCES ${SOURCES}
        ${CMAKE_CURRENT_LIST_DIR}/platforms/ios/MobileUtils.cpp
        ${CMAKE_CURRENT_LIST_DIR}/platforms/ios/QRCodeReaderBase.cpp
    )
endif()

file(GLOB COMMON_FILES_H CONFIGURE_DEPENDS ${CMAKE_CURRENT_LIST_DIR}/*.h)
file(GLOB COMMON_FILES_CPP CONFIGURE_DEPENDS ${CMAKE_CURRENT_LIST_DIR}/*.cpp)

file(GLOB_RECURSE PAGE_LOGIC_H CONFIGURE_DEPENDS ${CMAKE_CURRENT_LIST_DIR}/ui/pages_logic/*.h)
file(GLOB_RECURSE PAGE_LOGIC_CPP CONFIGURE_DEPENDS ${CMAKE_CURRENT_LIST_DIR}/ui/pages_logic/*.cpp)

file(GLOB CONFIGURATORS_H CONFIGURE_DEPENDS ${CMAKE_CURRENT_LIST_DIR}/configurators/*.h)
file(GLOB CONFIGURATORS_CPP CONFIGURE_DEPENDS ${CMAKE_CURRENT_LIST_DIR}/configurators/*.cpp)

file(GLOB UI_MODELS_H CONFIGURE_DEPENDS ${CMAKE_CURRENT_LIST_DIR}/ui/models/*.h)
file(GLOB UI_MODELS_CPP CONFIGURE_DEPENDS ${CMAKE_CURRENT_LIST_DIR}/ui/models/*.cpp)

set(HEADERS ${HEADERS}
    ${COMMON_FILES_H}
    ${PAGE_LOGIC_H}
    ${CONFIGURATORS_H}
    ${UI_MODELS_H}
)
set(SOURCES ${SOURCES}
    ${COMMON_FILES_CPP}
    ${PAGE_LOGIC_CPP}
    ${CONFIGURATORS_CPP}
    ${UI_MODELS_CPP}
)

qt6_add_resources(QRC ${QRC} ${CMAKE_CURRENT_LIST_DIR}/resources.qrc)

if(WIN32)
    add_compile_definitions(MVPN_WINDOWS)

    set(HEADERS ${HEADERS}
        ${CMAKE_CURRENT_LIST_DIR}/protocols/ikev2_vpn_protocol_windows.h
    )

    set(SOURCES ${SOURCES}
        ${CMAKE_CURRENT_LIST_DIR}/protocols/ikev2_vpn_protocol_windows.cpp
    )

    set(RESOURCES ${RESOURCES}
        ${CMAKE_CURRENT_LIST_DIR}/platforms/windows/amneziavpn.rc
    )

    set(LIBS ${LIBS}
        user32
        rasapi32
        shlwapi
        iphlpapi
        ws2_32
        gdi32
    )

    set(CMAKE_EXE_LINKER_FLAGS "${CMAKE_EXE_LINKER_FLAGS} /SUBSYSTEM:WINDOWS /ENTRY:mainCRTStartup")
endif()

if(APPLE)
    if(NOT BUILD_OSX_APP_IDENTIFIER)
        set(BUILD_OSX_APP_IDENTIFIER org.amnezia.AmneziaVPN CACHE STRING "OSX Application identifier")
    endif()
    if(NOT BUILD_IOS_APP_IDENTIFIER)
        set(BUILD_IOS_APP_IDENTIFIER org.amnezia.AmneziaVPN CACHE STRING "iOS Application identifier")
    endif()
    if(NOT BUILD_IOS_GROUP_IDENTIFIER)
        set(BUILD_IOS_GROUP_IDENTIFIER group.org.amnezia.AmneziaVPN.Guardian CACHE STRING "iOS Group identifier")
    endif()
    if(NOT BUILD_VPN_DEVELOPMENT_TEAM)
        set(BUILD_VPN_DEVELOPMENT_TEAM X7UJ388FXK CACHE STRING "Amnezia VPN Development Team")
    endif()

    set(CMAKE_XCODE_GENERATE_SCHEME FALSE)
    set(CMAKE_XCODE_ATTRIBUTE_DEVELOPMENT_TEAM ${BUILD_VPN_DEVELOPMENT_TEAM})
    set(CMAKE_XCODE_ATTRIBUTE_GROUP_ID_IOS ${BUILD_IOS_GROUP_IDENTIFIER})

   #set(CMAKE_RUNTIME_OUTPUT_DIRECTORY ${CMAKE_CURRENT_SOURCE_DIR}/../../build)
    if(NOT IOS)
        set(CMAKE_OSX_ARCHITECTURES "x86_64" CACHE INTERNAL "" FORCE)

        message("MAC build")
        set(HEADERS ${HEADERS} ${CMAKE_CURRENT_LIST_DIR}/ui/macos_util.h)
        set(SOURCES ${SOURCES} ${CMAKE_CURRENT_LIST_DIR}/ui/macos_util.mm)

        set(CMAKE_OSX_DEPLOYMENT_TARGET 13.0)
        add_compile_definitions(MVPN_MACOS)
        # ICON   = $$PWD/images/app.icns

        find_library(FW_COCOA Cocoa)
        find_library(FW_APPLICATIONSERVICES ApplicationServices)
        find_library(FW_CORESERVICES CoreServices)
        find_library(FW_FOUNDATION Foundation)
        find_library(FW_APPKIT AppKit)
        find_library(FW_SECURITY Security)

        set(LIBS ${LIBS} 
            ${FW_COCOA} ${FW_APPLICATIONSERVICES}
            ${FW_FOUNDATION} ${FW_APPKIT}
            ${FW_SECURITY} ${FW_CORESERVICES}
            ${LIB_LIBCRYPTO}
        )
    endif()
endif()


if(LINUX AND NOT ANDROID)
    add_compile_definitions(MVPN_LINUX)

    link_directories(${CMAKE_CURRENT_LIST_DIR}/platforms/linux)
endif()

if(WIN32 OR (APPLE AND NOT IOS) OR (LINUX AND NOT ANDROID))
    message("Client desktop build")
    add_compile_definitions(AMNEZIA_DESKTOP)
    
    set(HEADERS ${HEADERS}
        ${CMAKE_CURRENT_LIST_DIR}/core/ipcclient.h
        ${CMAKE_CURRENT_LIST_DIR}/core/privileged_process.h
        ${CMAKE_CURRENT_LIST_DIR}/ui/systemtray_notificationhandler.h
        ${CMAKE_CURRENT_LIST_DIR}/protocols/openvpnprotocol.h
        ${CMAKE_CURRENT_LIST_DIR}/protocols/openvpnovercloakprotocol.h
        ${CMAKE_CURRENT_LIST_DIR}/protocols/shadowsocksvpnprotocol.h
        ${CMAKE_CURRENT_LIST_DIR}/protocols/wireguardprotocol.h
    )

    set(SOURCES ${SOURCES}
        ${CMAKE_CURRENT_LIST_DIR}/core/ipcclient.cpp
        ${CMAKE_CURRENT_LIST_DIR}/core/privileged_process.cpp
        ${CMAKE_CURRENT_LIST_DIR}/ui/systemtray_notificationhandler.cpp
        ${CMAKE_CURRENT_LIST_DIR}/protocols/openvpnprotocol.cpp
        ${CMAKE_CURRENT_LIST_DIR}/protocols/openvpnovercloakprotocol.cpp
        ${CMAKE_CURRENT_LIST_DIR}/protocols/shadowsocksvpnprotocol.cpp
        ${CMAKE_CURRENT_LIST_DIR}/protocols/wireguardprotocol.cpp
    )
endif()

if(ANDROID)
    message("Client android ${CMAKE_ANDROID_ARCH_ABI} build")
    # We need to include qtprivate api's
    # As QAndroidBinder is not yet implemented with a public api
    set(LIBS ${LIBS} Qt6::CorePrivate)

    add_compile_definitions(MVPN_ANDROID)

    link_directories(${CMAKE_CURRENT_LIST_DIR}/platforms/android)

    set(HEADERS ${HEADERS}
        ${CMAKE_CURRENT_LIST_DIR}/platforms/android/android_controller.h
        ${CMAKE_CURRENT_LIST_DIR}/platforms/android/android_notificationhandler.h
        ${CMAKE_CURRENT_LIST_DIR}/platforms/android/androidutils.h
        ${CMAKE_CURRENT_LIST_DIR}/platforms/android/androidvpnactivity.h
        ${CMAKE_CURRENT_LIST_DIR}/protocols/android_vpnprotocol.h
    )

    set(SOURCES ${SOURCES}
        ${CMAKE_CURRENT_LIST_DIR}/platforms/android/android_controller.cpp
        ${CMAKE_CURRENT_LIST_DIR}/platforms/android/android_notificationhandler.cpp
        ${CMAKE_CURRENT_LIST_DIR}/platforms/android/androidutils.cpp
        ${CMAKE_CURRENT_LIST_DIR}/platforms/android/androidvpnactivity.cpp
        ${CMAKE_CURRENT_LIST_DIR}/protocols/android_vpnprotocol.cpp
    )
endif()

if(IOS)
    message("Client iOS build")

    find_package(Qt6 REQUIRED COMPONENTS ShaderTools)
    set(LIBS ${LIBS} Qt6::ShaderTools)

    find_library(FW_AUTHENTICATIONSERVICES AuthenticationServices)
    find_library(FW_UIKIT UIKit)
    find_library(FW_AVFOUNDATION AVFoundation)
    find_library(FW_FOUNDATION Foundation)
    find_library(FW_STOREKIT StoreKit)
    find_library(FW_USERNOTIFICATIONS UserNotifications)

    set(LIBS ${LIBS} 
        ${FW_AUTHENTICATIONSERVICES} ${FW_UIKIT} 
        ${FW_AVFOUNDATION} ${FW_FOUNDATION} ${FW_STOREKIT}
        ${FW_USERNOTIFICATIONS}
    )

    add_compile_definitions(MVPN_IOS)

    set(HEADERS ${HEADERS}
        ${CMAKE_CURRENT_LIST_DIR}/protocols/ios_vpnprotocol.h 
        ${CMAKE_CURRENT_LIST_DIR}/platforms/ios/iosnotificationhandler.h 
        ${CMAKE_CURRENT_LIST_DIR}/platforms/ios/json.h 
        ${CMAKE_CURRENT_LIST_DIR}/platforms/ios/bigint.h 
        ${CMAKE_CURRENT_LIST_DIR}/platforms/ios/bigintipv6addr.h 
        ${CMAKE_CURRENT_LIST_DIR}/platforms/ios/ipaddress.h 
        ${CMAKE_CURRENT_LIST_DIR}/platforms/ios/ipaddressrange.h 
        ${CMAKE_CURRENT_LIST_DIR}/platforms/ios/QtAppDelegate.h 
        ${CMAKE_CURRENT_LIST_DIR}/platforms/ios/QtAppDelegate-C-Interface.h
    )

    set(SOURCES ${SOURCES}
        ${CMAKE_CURRENT_LIST_DIR}/protocols/ios_vpnprotocol.mm 
        ${CMAKE_CURRENT_LIST_DIR}/platforms/ios/iosnotificationhandler.mm 
        ${CMAKE_CURRENT_LIST_DIR}/platforms/ios/json.cpp 
        ${CMAKE_CURRENT_LIST_DIR}/platforms/ios/iosglue.mm 
        ${CMAKE_CURRENT_LIST_DIR}/platforms/ios/ipaddress.cpp 
        ${CMAKE_CURRENT_LIST_DIR}/platforms/ios/ipaddressrange.cpp 
        ${CMAKE_CURRENT_LIST_DIR}/platforms/ios/QRCodeReaderBase.mm 
        ${CMAKE_CURRENT_LIST_DIR}/platforms/ios/QtAppDelegate.mm 
        ${CMAKE_CURRENT_LIST_DIR}/platforms/ios/MobileUtils.mm
    )
endif()

if(CMAKE_OSX_SYSROOT STREQUAL "iphoneos")
    message("Building for iPhone OS")
    set(CMAKE_OSX_DEPLOYMENT_TARGET 13.0)
endif()

qt_add_executable(${PROJECT} ${SOURCES} ${HEADERS} ${RESOURCES} ${QRC})
qt_add_translations(${PROJECT} TS_FILES
    ${CMAKE_CURRENT_LIST_DIR}/translations/amneziavpn_ru.ts)

if(APPLE AND NOT IOS)
    set_target_properties(AmneziaVPN PROPERTIES
        MACOSX_BUNDLE TRUE
    )
endif()

if(IOS)
    enable_language(OBJC)
    enable_language(OBJCXX)
    enable_language(Swift)

    #disbale in cicd
    include(cmake/osxtools.cmake)
    # set(CMAKE_XCODE_GENERATE_TOP_LEVEL_PROJECT_ONLY TRUE)

    set_target_properties(${PROJECT} PROPERTIES XCODE_ATTRIBUTE_ENABLE_BITCODE "NO")
    set_target_properties(${PROJECT} PROPERTIES XCODE_ATTRIBUTE_ASSETCATALOG_COMPILER_APPICON_NAME "AppIcon")

    set_target_properties(${PROJECT} PROPERTIES XCODE_LINK_BUILD_PHASE_MODE KNOWN_LOCATION)
    set(CMAKE_XCODE_ATTRIBUTE_LD_RUNPATH_SEARCH_PATHS "@executable_path/../../Frameworks")
    set(CMAKE_XCODE_ATTRIBUTE_FRAMEWORK_SEARCH_PATHS ${CMAKE_CURRENT_LIST_DIR}/3rd/OpenVPNAdapter/build/Release-iphoneos)


    #need to change for debug and relase
    set_target_properties(${PROJECT} 
        PROPERTIES XCODE_ATTRIBUTE_PRODUCT_BUNDLE_IDENTIFIER "org.amnezia.${PROJECT}"
        XCODE_ATTRIBUTE_TARGETED_DEVICE_FAMILY "1"
        XCODE_ATTRIBUTE_DEVELOPMENT_TEAM "X7UJ388FXK"
        XCODE_ATTRIBUTE_CODE_SIGN_IDENTITY "Apple Distribution"
        )

    set_target_properties(${PROJECT}
        PROPERTIES XCODE_ATTRIBUTE_PRODUCT_BUNDLE_IDENTIFIER "org.amnezia.${PROJECT}"
        XCODE_ATTRIBUTE_TARGETED_DEVICE_FAMILY "1"
        XCODE_ATTRIBUTE_DEVELOPMENT_TEAM "X7UJ388FXK"
        XCODE_ATTRIBUTE_CODE_SIGN_IDENTITY[variant=Debug] "Apple Development"
        )

    set(LIBS ${LIBS}
        ${CMAKE_CURRENT_LIST_DIR}/3rd/OpenSSL/lib/ios/iphone/libcrypto.a
        ${CMAKE_CURRENT_LIST_DIR}/3rd/OpenSSL/lib/ios/iphone/libssl.a
        )

    target_include_directories(${PROJECT} PRIVATE ${Qt6Gui_PRIVATE_INCLUDE_DIRS})

    set_target_properties(${PROJECT} PROPERTIES
        XCODE_ATTRIBUTE_SWIFT_VERSION "5.0"
        XCODE_ATTRIBUTE_CLANG_ENABLE_MODULES "YES"
        XCODE_ATTRIBUTE_SWIFT_OBJC_BRIDGING_HEADER "${CMAKE_CURRENT_LIST_DIR}/platforms/ios/WireGuard-Bridging-Header.h"
        XCODE_ATTRIBUTE_SWIFT_PRECOMPILE_BRIDGING_HEADER "NO"
        XCODE_ATTRIBUTE_SWIFT_OPTIMIZATION_LEVEL "-Onone"
        XCODE_ATTRIBUTE_SWIFT_OBJC_INTERFACE_HEADER_NAME "AmneziaVPN-Swift.h"
    )

    set_target_properties(${PROJECT} PROPERTIES
        OUTPUT_NAME "AmneziaVPN"
        MACOSX_BUNDLE ON
        MACOSX_BUNDLE_INFO_PLIST ${CMAKE_CURRENT_LIST_DIR}/ios/app/Info.plist.in
        MACOSX_BUNDLE_BUNDLE_NAME "AmneziaVPN"
        MACOSX_BUNDLE_BUNDLE_VERSION "${BUILD_ID}"
        MACOSX_BUNDLE_COPYRIGHT "MPL-2.0"
        MACOSX_BUNDLE_GUI_IDENTIFIER "${BUILD_IOS_APP_IDENTIFIER}"
        MACOSX_BUNDLE_INFO_STRING "AmneziaVPN"
        MACOSX_BUNDLE_LONG_VERSION_STRING "${CMAKE_PROJECT_VERSION}-${BUILD_ID}"
        MACOSX_BUNDLE_SHORT_VERSION_STRING "${CMAKE_PROJECT_VERSION}"
        XCODE_ATTRIBUTE_PRODUCT_BUNDLE_IDENTIFIER "${BUILD_IOS_APP_IDENTIFIER}"
        XCODE_ATTRIBUTE_CODE_SIGN_ENTITLEMENTS "${CMAKE_CURRENT_LIST_DIR}/ios/app/main.entitlements"
        XCODE_ATTRIBUTE_MARKETING_VERSION "${CMAKE_PROJECT_VERSION}"
        XCODE_GENERATE_SCHEME TRUE
        MACOSX_BUNDLE_ICON_FILE "AppIcon"

    )

    target_include_directories(${PROJECT} PRIVATE ${CMAKE_CURRENT_LIST_DIR})

    target_compile_options(${PROJECT} PRIVATE
        -DGROUP_ID=\"${BUILD_IOS_GROUP_IDENTIFIER}\"
        -DVPN_NE_BUNDLEID=\"${BUILD_IOS_APP_IDENTIFIER}.network-extension\"
    )


   target_sources(${PROJECT} PRIVATE
        ${CMAKE_CURRENT_LIST_DIR}/3rd/wireguard-apple/Sources/Shared/Keychain.swift
        ${CMAKE_CURRENT_LIST_DIR}/3rd/wireguard-apple/Sources/WireGuardKit/IPAddressRange.swift
        ${CMAKE_CURRENT_LIST_DIR}/3rd/wireguard-apple/Sources/WireGuardKit/InterfaceConfiguration.swift
        ${CMAKE_CURRENT_LIST_DIR}/3rd/wireguard-apple/Sources/Shared/Model/NETunnelProviderProtocol+Extension.swift
        ${CMAKE_CURRENT_LIST_DIR}/3rd/wireguard-apple/Sources/WireGuardKit/TunnelConfiguration.swift
        ${CMAKE_CURRENT_LIST_DIR}/3rd/wireguard-apple/Sources/Shared/Model/TunnelConfiguration+WgQuickConfig.swift
        ${CMAKE_CURRENT_LIST_DIR}/3rd/wireguard-apple/Sources/WireGuardKit/Endpoint.swift
        ${CMAKE_CURRENT_LIST_DIR}/3rd/wireguard-apple/Sources/Shared/Model/String+ArrayConversion.swift
        ${CMAKE_CURRENT_LIST_DIR}/3rd/wireguard-apple/Sources/WireGuardKit/PeerConfiguration.swift
        ${CMAKE_CURRENT_LIST_DIR}/3rd/wireguard-apple/Sources/WireGuardKit/DNSServer.swift
        ${CMAKE_CURRENT_LIST_DIR}/3rd/wireguard-apple/Sources/WireGuardApp/LocalizationHelper.swift
        ${CMAKE_CURRENT_LIST_DIR}/3rd/wireguard-apple/Sources/Shared/FileManager+Extension.swift
        ${CMAKE_CURRENT_LIST_DIR}/3rd/wireguard-apple/Sources/WireGuardKitC/x25519.c
        ${CMAKE_CURRENT_LIST_DIR}/3rd/wireguard-apple/Sources/WireGuardKit/PrivateKey.swift
    )

    target_sources(${PROJECT} PRIVATE
        platforms/ios/iosvpnprotocol.swift
        platforms/ios/ioslogger.swift
    )

    target_sources(${PROJECT} PRIVATE
        ${CMAKE_CURRENT_LIST_DIR}/ios/app/launch.png
        ${CMAKE_CURRENT_LIST_DIR}/ios/app/AmneziaVPNLaunchScreen.storyboard
    )
    set_source_files_properties(
        ${CMAKE_CURRENT_LIST_DIR}/ios/app/launch.png
        ${CMAKE_CURRENT_LIST_DIR}/ios/app/AmneziaVPNLaunchScreen.storyboard
        PROPERTIES MACOSX_PACKAGE_LOCATION "Resources"
    )

    target_sources(${PROJECT} PRIVATE
        ${CMAKE_CURRENT_LIST_DIR}/ios/Media.xcassets
    )
    set_source_files_properties(
        ${CMAKE_CURRENT_LIST_DIR}/ios/Media.xcassets
        PROPERTIES MACOSX_PACKAGE_LOCATION "Resources"
    )

    add_subdirectory(ios/networkextension)
    add_dependencies(${PROJECT} networkextension)
    set_target_properties(${PROJECT} PROPERTIES XCODE_EMBED_APP_EXTENSIONS networkextension)

    set_property(TARGET ${PROJECT} PROPERTY XCODE_EMBED_FRAMEWORKS
        "${CMAKE_CURRENT_LIST_DIR}/3rd/OpenVPNAdapter/build/Release-iphoneos/OpenVPNAdapter.framework"
    )
    set_target_properties(${PROJECT} PROPERTIES XCODE_EMBED_FRAMEWORKS_CODE_SIGN_ON_COPY ON)
    set_target_properties(${PROJECT} PROPERTIES XCODE_LINK_BUILD_PHASE_MODE KNOWN_LOCATION)


    set_target_properties("networkextension"
        PROPERTIES XCODE_ATTRIBUTE_PRODUCT_BUNDLE_IDENTIFIER "org.amnezia.${PROJECT}.network-extension"
        XCODE_ATTRIBUTE_TARGETED_DEVICE_FAMILY "1"
        XCODE_ATTRIBUTE_DEVELOPMENT_TEAM "X7UJ388FXK"
        XCODE_ATTRIBUTE_CODE_SIGN_IDENTITY "Apple Distribution"
        )

    set_target_properties("networkextension"
        PROPERTIES XCODE_ATTRIBUTE_PRODUCT_BUNDLE_IDENTIFIER "org.amnezia.${PROJECT}.network-extension"
        XCODE_ATTRIBUTE_TARGETED_DEVICE_FAMILY "1"
        XCODE_ATTRIBUTE_DEVELOPMENT_TEAM "X7UJ388FXK"
        XCODE_ATTRIBUTE_CODE_SIGN_IDENTITY[variant=Debug] "Apple Development"
        )

    set_target_properties (${PROJECT} PROPERTIES XCODE_ATTRIBUTE_CODE_SIGN_STYLE Manual)
    set_target_properties(${PROJECT} PROPERTIES XCODE_ATTRIBUTE_PROVISIONING_PROFILE_SPECIFIER "match AppStore org.amnezia.AmneziaVPN")
    set_target_properties(${PROJECT} PROPERTIES XCODE_ATTRIBUTE_PROVISIONING_PROFILE_SPECIFIER[variant=Debug] "match Development org.amnezia.AmneziaVPN")

    set_target_properties("networkextension" PROPERTIES XCODE_ATTRIBUTE_CODE_SIGN_STYLE Manual)
    set_target_properties("networkextension" PROPERTIES XCODE_ATTRIBUTE_PROVISIONING_PROFILE_SPECIFIER "match AppStore org.amnezia.AmneziaVPN.network-extension")
    set_target_properties("networkextension" PROPERTIES XCODE_ATTRIBUTE_PROVISIONING_PROFILE_SPECIFIER[variant=Debug] "match Development org.amnezia.AmneziaVPN.network-extension")
endif()

if(ANDROID)
    add_custom_command(
        TARGET ${PROJECT} POST_BUILD
        COMMAND ${CMAKE_COMMAND} -E copy
            ${CMAKE_CURRENT_LIST_DIR}/android/AndroidManifest.xml 
            ${CMAKE_CURRENT_LIST_DIR}/android/build.gradle 
            ${CMAKE_CURRENT_LIST_DIR}/android/gradle/wrapper/gradle-wrapper.jar 
            ${CMAKE_CURRENT_LIST_DIR}/android/gradle/wrapper/gradle-wrapper.properties 
            ${CMAKE_CURRENT_LIST_DIR}/android/gradlew 
            ${CMAKE_CURRENT_LIST_DIR}/android/gradlew.bat 
            ${CMAKE_CURRENT_LIST_DIR}/android/gradle.properties 
            ${CMAKE_CURRENT_LIST_DIR}/android/res/values/libs.xml 
            ${CMAKE_CURRENT_LIST_DIR}/android/res/xml/fileprovider.xml
            ${CMAKE_CURRENT_LIST_DIR}/android/src/org/amnezia/vpn/AuthHelper.java
            ${CMAKE_CURRENT_LIST_DIR}/android/src/org/amnezia/vpn/IPCContract.kt
            ${CMAKE_CURRENT_LIST_DIR}/android/src/org/amnezia/vpn/NotificationUtil.kt
            ${CMAKE_CURRENT_LIST_DIR}/android/src/org/amnezia/vpn/OpenVPNThreadv3.kt
            ${CMAKE_CURRENT_LIST_DIR}/android/src/org/amnezia/vpn/Prefs.kt
            ${CMAKE_CURRENT_LIST_DIR}/android/src/org/amnezia/vpn/VPNLogger.kt
            ${CMAKE_CURRENT_LIST_DIR}/android/src/org/amnezia/vpn/VPNService.kt
            ${CMAKE_CURRENT_LIST_DIR}/android/src/org/amnezia/vpn/VPNServiceBinder.kt
            ${CMAKE_CURRENT_LIST_DIR}/android/src/org/amnezia/vpn/qt/AmneziaApp.kt
            ${CMAKE_CURRENT_LIST_DIR}/android/src/org/amnezia/vpn/qt/PackageManagerHelper.java
            ${CMAKE_CURRENT_LIST_DIR}/android/src/org/amnezia/vpn/qt/VPNActivity.kt
            ${CMAKE_CURRENT_LIST_DIR}/android/src/org/amnezia/vpn/qt/VPNApplication.java
            ${CMAKE_CURRENT_LIST_DIR}/android/src/org/amnezia/vpn/qt/VPNClientBinder.kt
            ${CMAKE_CURRENT_LIST_DIR}/android/src/org/amnezia/vpn/qt/VPNPermissionHelper.kt
            ${CMAKE_CURRENT_BINARY_DIR}
    )

    set_property(TARGET ${PROJECT} PROPERTY
        QT_ANDROID_PACKAGE_SOURCE_DIR 
        ${CMAKE_CURRENT_LIST_DIR}/android
    )

    foreach(abi IN ITEMS ${QT_ANDROID_ABIS})
        if(CMAKE_ANDROID_ARCH_ABI STREQUAL ${abi})
            set(LIBS ${LIBS}
                ${CMAKE_CURRENT_LIST_DIR}/3rd/OpenSSL/lib/android/${abi}/libcrypto.a
                ${CMAKE_CURRENT_LIST_DIR}/3rd/OpenSSL/lib/android/${abi}/libssl.a
            )
        endif()

        set_property(TARGET ${PROJECT} PROPERTY QT_ANDROID_EXTRA_LIBS
            ${CMAKE_CURRENT_LIST_DIR}/android/lib/wireguard/${abi}/libwg.so
            ${CMAKE_CURRENT_LIST_DIR}/android/lib/wireguard/${abi}/libwg-go.so
            ${CMAKE_CURRENT_LIST_DIR}/android/lib/wireguard/${abi}/libwg-quick.so

            ${CMAKE_CURRENT_LIST_DIR}/android/lib/openvpn/${abi}/libjbcrypto.so
            ${CMAKE_CURRENT_LIST_DIR}/android/lib/openvpn/${abi}/libopenvpn.so
            ${CMAKE_CURRENT_LIST_DIR}/android/lib/openvpn/${abi}/libopvpnutil.so
            ${CMAKE_CURRENT_LIST_DIR}/android/lib/openvpn/${abi}/libovpn3.so
            ${CMAKE_CURRENT_LIST_DIR}/android/lib/openvpn/${abi}/libovpnexec.so
        )
    endforeach()

endif()

target_link_libraries(${PROJECT} PRIVATE ${LIBS})

if(WIN32 OR (APPLE AND NOT IOS) OR (LINUX AND NOT ANDROID))
    qt_add_repc_replicas(${PROJECT} ${CMAKE_CURRENT_LIST_DIR}/../ipc/ipc_interface.rep)
    qt_add_repc_replicas(${PROJECT} ${CMAKE_CURRENT_LIST_DIR}/../ipc/ipc_process_interface.rep)
endif()

# deploy artifacts required to run the application to the debug build folder
if(WIN32)
    if("${CMAKE_SIZEOF_VOID_P}" STREQUAL "8")
        set(DEPLOY_ARTIFACT_PATH "windows/x64")
    else()
        set(DEPLOY_ARTIFACT_PATH "windows/x32")
    endif()
elseif(LINUX)
    set(DEPLOY_ARTIFACT_PATH "linux/client")
elseif(APPLE AND NOT IOS)
    set(DEPLOY_ARTIFACT_PATH "macos")
endif()

if(NOT IOS AND NOT ANDROID)
    add_custom_command(
        TARGET ${PROJECT} POST_BUILD
        COMMAND ${CMAKE_COMMAND} -E $<IF:$<CONFIG:Debug>,copy_directory,true>
        ${CMAKE_SOURCE_DIR}/deploy/data/${DEPLOY_ARTIFACT_PATH}
        $<TARGET_FILE_DIR:${PROJECT}>
        COMMAND_EXPAND_LISTS
    )
endif()

if(WIN32)
    add_custom_command(
        TARGET ${PROJECT} POST_BUILD
        COMMAND ${CMAKE_COMMAND} -E $<IF:$<CONFIG:Debug>,copy,true>
        $<TARGET_FILE_DIR:${PROJECT}>/../service/wireguard-service/wireguard-service.exe
        $<TARGET_FILE_DIR:${PROJECT}>/wireguard/wireguard-service.exe
        COMMAND_EXPAND_LISTS
    )
endif()
if(IOS)
 #include(cmake/ios-arch-fixup.cmake)
endif()<|MERGE_RESOLUTION|>--- conflicted
+++ resolved
@@ -47,21 +47,11 @@
         WORKING_DIRECTORY ${CMAKE_CURRENT_LIST_DIR})
 endif()
 
-<<<<<<< HEAD
 find_program(CCACHE_FOUND ccache)
 if(CCACHE_FOUND)
     message("found ccache")
     set_property(GLOBAL PROPERTY RULE_LAUNCH_COMPILE ccache)
     set_property(GLOBAL PROPERTY RULE_LAUNCH_LINK ccache)
-=======
-set(IS_CI ${CI})
-if(IS_CI)
-    message("Detected CI env")
-    find_program(CCACHE "ccache")
-    if(CCACHE)
-        set_property(GLOBAL PROPERTY RULE_LAUNCH_COMPILE "${CCACHE}")
-    endif()
->>>>>>> de424502
 endif()
 
 include(${CMAKE_CURRENT_LIST_DIR}/cmake/3rdparty.cmake)
