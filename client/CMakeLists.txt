cmake_minimum_required(VERSION 3.25.0 FATAL_ERROR)

set(PROJECT AmneziaVPN)
project(${PROJECT})

set(QT_BUILD_TOOLS_WHEN_CROSS_COMPILING ON)
set(CMAKE_CXX_STANDARD 17)
set(CMAKE_CXX_STANDARD_REQUIRED ON)

set_property(GLOBAL PROPERTY USE_FOLDERS ON)
set_property(GLOBAL PROPERTY AUTOGEN_TARGETS_FOLDER "Autogen")
set_property(GLOBAL PROPERTY AUTOMOC_TARGETS_FOLDER "Autogen")
set_property(GLOBAL PROPERTY PREDEFINED_TARGETS_FOLDER "Autogen")

find_package(Qt6 REQUIRED COMPONENTS
    Widgets Core Gui Network Xml
    RemoteObjects Quick Svg QuickControls2
    Core5Compat Concurrent
)
set(LIBS ${LIBS}
    Qt6::Widgets Qt6::Core Qt6::Gui
    Qt6::Network Qt6::Xml Qt6::RemoteObjects
    Qt6::Quick Qt6::Svg Qt6::QuickControls2
    Qt6::Core5Compat Qt6::Concurrent
)

qt_standard_project_setup()

if(IOS)
    execute_process(COMMAND bash ${CMAKE_CURRENT_LIST_DIR}/scripts/openvpn.sh args
        WORKING_DIRECTORY ${CMAKE_CURRENT_LIST_DIR})
endif()

set(IS_CI ${CI})
if(IS_CI)
    message("Detected CI env")
    find_program(CCACHE "ccache")
    if(CCACHE)
        set_property(GLOBAL PROPERTY RULE_LAUNCH_COMPILE "${CCACHE}")
    endif()
endif()

include(${CMAKE_CURRENT_LIST_DIR}/cmake/3rdparty.cmake)

include_directories(
    ${CMAKE_CURRENT_LIST_DIR}/../ipc
    ${CMAKE_CURRENT_LIST_DIR}
    ${CMAKE_CURRENT_BINARY_DIR}
)

configure_file(${CMAKE_SOURCE_DIR}/version.h.in ${CMAKE_CURRENT_BINARY_DIR}/version.h)

set(HEADERS ${HEADERS}
    ${CMAKE_CURRENT_LIST_DIR}/../ipc/ipc.h
    ${CMAKE_CURRENT_LIST_DIR}/amnezia_application.h
    ${CMAKE_CURRENT_LIST_DIR}/containers/containers_defs.h
    ${CMAKE_CURRENT_LIST_DIR}/core/defs.h
    ${CMAKE_CURRENT_LIST_DIR}/core/errorstrings.h
    ${CMAKE_CURRENT_LIST_DIR}/core/scripts_registry.h
    ${CMAKE_CURRENT_LIST_DIR}/core/server_defs.h
    ${CMAKE_CURRENT_LIST_DIR}/core/servercontroller.h
    ${CMAKE_CURRENT_LIST_DIR}/platforms/linux/leakdetector.h
    ${CMAKE_CURRENT_LIST_DIR}/protocols/protocols_defs.h
    ${CMAKE_CURRENT_LIST_DIR}/ui/notificationhandler.h
    ${CMAKE_CURRENT_LIST_DIR}/ui/pages.h
    ${CMAKE_CURRENT_LIST_DIR}/ui/property_helper.h
    ${CMAKE_CURRENT_LIST_DIR}/ui/uilogic.h
    ${CMAKE_CURRENT_LIST_DIR}/ui/qautostart.h
    ${CMAKE_CURRENT_LIST_DIR}/protocols/vpnprotocol.h
    ${CMAKE_CURRENT_BINARY_DIR}/version.h
)

if(NOT IOS)
    set(HEADERS ${HEADERS}
        ${CMAKE_CURRENT_LIST_DIR}/platforms/ios/MobileUtils.h
        ${CMAKE_CURRENT_LIST_DIR}/platforms/ios/QRCodeReaderBase.h
    )
endif()

set(SOURCES ${SOURCES}
    ${CMAKE_CURRENT_LIST_DIR}/amnezia_application.cpp
    ${CMAKE_CURRENT_LIST_DIR}/containers/containers_defs.cpp
    ${CMAKE_CURRENT_LIST_DIR}/core/errorstrings.cpp
    ${CMAKE_CURRENT_LIST_DIR}/core/scripts_registry.cpp
    ${CMAKE_CURRENT_LIST_DIR}/core/server_defs.cpp
    ${CMAKE_CURRENT_LIST_DIR}/core/servercontroller.cpp
    ${CMAKE_CURRENT_LIST_DIR}/platforms/linux/leakdetector.cpp
    ${CMAKE_CURRENT_LIST_DIR}/protocols/protocols_defs.cpp
    ${CMAKE_CURRENT_LIST_DIR}/ui/notificationhandler.cpp
    ${CMAKE_CURRENT_LIST_DIR}/ui/uilogic.cpp
    ${CMAKE_CURRENT_LIST_DIR}/ui/qautostart.cpp
    ${CMAKE_CURRENT_LIST_DIR}/protocols/vpnprotocol.cpp
)

if(NOT IOS)
    set(SOURCES ${SOURCES}
        ${CMAKE_CURRENT_LIST_DIR}/platforms/ios/MobileUtils.cpp
        ${CMAKE_CURRENT_LIST_DIR}/platforms/ios/QRCodeReaderBase.cpp
    )
endif()

file(GLOB COMMON_FILES_H CONFIGURE_DEPENDS ${CMAKE_CURRENT_LIST_DIR}/*.h)
file(GLOB COMMON_FILES_CPP CONFIGURE_DEPENDS ${CMAKE_CURRENT_LIST_DIR}/*.cpp)

file(GLOB_RECURSE PAGE_LOGIC_H CONFIGURE_DEPENDS ${CMAKE_CURRENT_LIST_DIR}/ui/pages_logic/*.h)
file(GLOB_RECURSE PAGE_LOGIC_CPP CONFIGURE_DEPENDS ${CMAKE_CURRENT_LIST_DIR}/ui/pages_logic/*.cpp)

file(GLOB CONFIGURATORS_H CONFIGURE_DEPENDS ${CMAKE_CURRENT_LIST_DIR}/configurators/*.h)
file(GLOB CONFIGURATORS_CPP CONFIGURE_DEPENDS ${CMAKE_CURRENT_LIST_DIR}/configurators/*.cpp)

file(GLOB UI_MODELS_H CONFIGURE_DEPENDS ${CMAKE_CURRENT_LIST_DIR}/ui/models/*.h)
file(GLOB UI_MODELS_CPP CONFIGURE_DEPENDS ${CMAKE_CURRENT_LIST_DIR}/ui/models/*.cpp)

set(HEADERS ${HEADERS}
    ${COMMON_FILES_H}
    ${PAGE_LOGIC_H}
    ${CONFIGURATORS_H}
    ${UI_MODELS_H}
)
set(SOURCES ${SOURCES}
    ${COMMON_FILES_CPP}
    ${PAGE_LOGIC_CPP}
    ${CONFIGURATORS_CPP}
    ${UI_MODELS_CPP}
)

qt6_add_resources(QRC ${QRC} ${CMAKE_CURRENT_LIST_DIR}/resources.qrc)

if(WIN32)
    add_compile_definitions(MVPN_WINDOWS)

    configure_file(
        ${CMAKE_CURRENT_LIST_DIR}/platforms/windows/amneziavpn.rc.in 
        ${CMAKE_CURRENT_LIST_DIR}/platforms/windows/amneziavpn.rc
    )

    set(HEADERS ${HEADERS}
        ${CMAKE_CURRENT_LIST_DIR}/protocols/ikev2_vpn_protocol_windows.h
    )

    set(SOURCES ${SOURCES}
        ${CMAKE_CURRENT_LIST_DIR}/protocols/ikev2_vpn_protocol_windows.cpp
    )

    set(RESOURCES ${RESOURCES}
        ${CMAKE_CURRENT_LIST_DIR}/platforms/windows/amneziavpn.rc
    )

    set(LIBS ${LIBS}
        user32
        rasapi32
        shlwapi
        iphlpapi
        ws2_32
        gdi32
    )

    set(CMAKE_EXE_LINKER_FLAGS "${CMAKE_EXE_LINKER_FLAGS} /SUBSYSTEM:WINDOWS /ENTRY:mainCRTStartup")

    if("${CMAKE_SIZEOF_VOID_P}" STREQUAL "8")
        message("Windows x86_64 build")
        link_directories(${CMAKE_CURRENT_LIST_DIR}/3rd/OpenSSL/lib/windows/x86_64)
        set(LIBS ${LIBS}
            libssl
            libcrypto
        )
    else()
        message("Windows x86 build")
        link_directories(${CMAKE_CURRENT_LIST_DIR}/3rd/OpenSSL/lib/windows/x86)
        set(LIBS ${LIBS}
            libssl
            libcrypto
        )
    endif()
endif()

if(APPLE)
    if(${CMAKE_VERSION} VERSION_GREATER_EQUAL 3.17)
        cmake_policy(SET CMP0099 OLD)
    endif()

    if(CMAKE_XCODE_BUILD_SYSTEM VERSION_GREATER_EQUAL 12)
        cmake_policy(SET CMP0114 NEW)
    endif()

    if(NOT BUILD_OSX_APP_IDENTIFIER)
        set(BUILD_OSX_APP_IDENTIFIER org.amnezia.AmneziaVPN CACHE STRING "OSX Application identifier")
    endif()
    if(NOT BUILD_IOS_APP_IDENTIFIER)
        set(BUILD_IOS_APP_IDENTIFIER org.amnezia.AmneziaVPN CACHE STRING "iOS Application identifier")
    endif()
    if(NOT BUILD_IOS_GROUP_IDENTIFIER)
        set(BUILD_IOS_GROUP_IDENTIFIER group.org.amnezia.AmneziaVPN.Guardian CACHE STRING "iOS Group identifier")
    endif()
    if(NOT BUILD_VPN_DEVELOPMENT_TEAM)
        set(BUILD_VPN_DEVELOPMENT_TEAM X7UJ388FXK CACHE STRING "Amnezia VPN Development Team")
    endif()

    set(CMAKE_XCODE_GENERATE_SCHEME FALSE)
    set(CMAKE_XCODE_ATTRIBUTE_DEVELOPMENT_TEAM ${BUILD_VPN_DEVELOPMENT_TEAM})
    set(CMAKE_XCODE_ATTRIBUTE_GROUP_ID_IOS ${BUILD_IOS_GROUP_IDENTIFIER})

    if(NOT IOS)
        set(CMAKE_OSX_ARCHITECTURES "x86_64" CACHE INTERNAL "" FORCE)

        message("MAC build")
        set(HEADERS ${HEADERS} ${CMAKE_CURRENT_LIST_DIR}/ui/macos_util.h)
        set(SOURCES ${SOURCES} ${CMAKE_CURRENT_LIST_DIR}/ui/macos_util.mm)

        # set(CMAKE_OSX_DEPLOYMENT_TARGET 10.14)
        add_compile_definitions(MVPN_MACOS)
        # ICON   = $$PWD/images/app.icns
        find_library(LIB_LIBCRYPTO NAMES "libcrypto.a"
            PATHS ${PROJECT_SOURCE_DIR}/3rd/OpenSSL/lib/macos/x86_64/ NO_DEFAULT_PATH)

        find_library(LIB_SSL NAMES "libssl.a"
            PATHS ${PROJECT_SOURCE_DIR}/3rd/OpenSSL/lib/macos/x86_64/ NO_DEFAULT_PATH)


        find_library(FW_COCOA Cocoa)
        find_library(FW_APPLICATIONSERVICES ApplicationServices)
        find_library(FW_CORESERVICES CoreServices)
        find_library(FW_FOUNDATION Foundation)
        find_library(FW_APPKIT AppKit)
        find_library(FW_SECURITY Security)

        set(LIBS ${LIBS}
            ${FW_COCOA} ${FW_APPLICATIONSERVICES}
            ${FW_FOUNDATION} ${FW_APPKIT}
            ${FW_SECURITY} ${FW_CORESERVICES}
            ${LIB_LIBCRYPTO} ${LIB_SSL}
        )
    endif()
endif()

if(LINUX AND NOT ANDROID)
    add_compile_definitions(MVPN_LINUX)

    set(OPENSSL_USE_STATIC_LIBS TRUE)
    find_package(OpenSSL REQUIRED)
    set(LIBS ${LIBS}
        OpenSSL::Crypto
        OpenSSL::SSL
    )
    link_directories(${CMAKE_CURRENT_LIST_DIR}/platforms/linux)
endif()

if(WIN32 OR (APPLE AND NOT IOS) OR (LINUX AND NOT ANDROID))
    message("Client desktop build")
    add_compile_definitions(AMNEZIA_DESKTOP)

    set(HEADERS ${HEADERS}
        ${CMAKE_CURRENT_LIST_DIR}/core/ipcclient.h
        ${CMAKE_CURRENT_LIST_DIR}/core/privileged_process.h
        ${CMAKE_CURRENT_LIST_DIR}/ui/systemtray_notificationhandler.h
        ${CMAKE_CURRENT_LIST_DIR}/protocols/openvpnprotocol.h
        ${CMAKE_CURRENT_LIST_DIR}/protocols/openvpnovercloakprotocol.h
        ${CMAKE_CURRENT_LIST_DIR}/protocols/shadowsocksvpnprotocol.h
        ${CMAKE_CURRENT_LIST_DIR}/protocols/wireguardprotocol.h
    )

    set(SOURCES ${SOURCES}
        ${CMAKE_CURRENT_LIST_DIR}/core/ipcclient.cpp
        ${CMAKE_CURRENT_LIST_DIR}/core/privileged_process.cpp
        ${CMAKE_CURRENT_LIST_DIR}/ui/systemtray_notificationhandler.cpp
        ${CMAKE_CURRENT_LIST_DIR}/protocols/openvpnprotocol.cpp
        ${CMAKE_CURRENT_LIST_DIR}/protocols/openvpnovercloakprotocol.cpp
        ${CMAKE_CURRENT_LIST_DIR}/protocols/shadowsocksvpnprotocol.cpp
        ${CMAKE_CURRENT_LIST_DIR}/protocols/wireguardprotocol.cpp
    )
endif()

if(ANDROID)
    message("Client android ${CMAKE_ANDROID_ARCH_ABI} build")
    # We need to include qtprivate api's
    # As QAndroidBinder is not yet implemented with a public api
    set(LIBS ${LIBS} Qt6::CorePrivate)

    add_compile_definitions(MVPN_ANDROID)

    link_directories(${CMAKE_CURRENT_LIST_DIR}/platforms/android)

    set(HEADERS ${HEADERS}
        ${CMAKE_CURRENT_LIST_DIR}/platforms/android/android_controller.h
        ${CMAKE_CURRENT_LIST_DIR}/platforms/android/android_notificationhandler.h
        ${CMAKE_CURRENT_LIST_DIR}/platforms/android/androidutils.h
        ${CMAKE_CURRENT_LIST_DIR}/platforms/android/androidvpnactivity.h
        ${CMAKE_CURRENT_LIST_DIR}/protocols/android_vpnprotocol.h
    )

    set(SOURCES ${SOURCES}
        ${CMAKE_CURRENT_LIST_DIR}/platforms/android/android_controller.cpp
        ${CMAKE_CURRENT_LIST_DIR}/platforms/android/android_notificationhandler.cpp
        ${CMAKE_CURRENT_LIST_DIR}/platforms/android/androidutils.cpp
        ${CMAKE_CURRENT_LIST_DIR}/platforms/android/androidvpnactivity.cpp
        ${CMAKE_CURRENT_LIST_DIR}/protocols/android_vpnprotocol.cpp
    )
endif()

if(IOS)
    message("Client iOS build")

    find_package(Qt6 REQUIRED COMPONENTS ShaderTools)
    set(LIBS ${LIBS} Qt6::ShaderTools)

    find_library(FW_AUTHENTICATIONSERVICES AuthenticationServices)
    find_library(FW_UIKIT UIKit)
    find_library(FW_AVFOUNDATION AVFoundation)
    find_library(FW_FOUNDATION Foundation)
    find_library(FW_STOREKIT StoreKit)
    find_library(FW_USERNOTIFICATIONS UserNotifications)

<<<<<<< HEAD
    set(LIBS ${LIBS}
        ${FW_AUTHENTICATIONSERVICES} ${FW_UIKIT}
        ${FW_FOUNDATION} ${FW_STOREKIT}
=======
    set(LIBS ${LIBS} 
        ${FW_AUTHENTICATIONSERVICES} ${FW_UIKIT} 
        ${FW_AVFOUNDATION} ${FW_FOUNDATION} ${FW_STOREKIT}
>>>>>>> cba78190
        ${FW_USERNOTIFICATIONS}
    )

    add_compile_definitions(MVPN_IOS)

    set(HEADERS ${HEADERS}
        ${CMAKE_CURRENT_LIST_DIR}/protocols/ios_vpnprotocol.h
        ${CMAKE_CURRENT_LIST_DIR}/platforms/ios/iosnotificationhandler.h
        ${CMAKE_CURRENT_LIST_DIR}/platforms/ios/json.h
        ${CMAKE_CURRENT_LIST_DIR}/platforms/ios/bigint.h
        ${CMAKE_CURRENT_LIST_DIR}/platforms/ios/bigintipv6addr.h
        ${CMAKE_CURRENT_LIST_DIR}/platforms/ios/ipaddress.h
        ${CMAKE_CURRENT_LIST_DIR}/platforms/ios/ipaddressrange.h
        ${CMAKE_CURRENT_LIST_DIR}/platforms/ios/QtAppDelegate.h
        ${CMAKE_CURRENT_LIST_DIR}/platforms/ios/QtAppDelegate-C-Interface.h
    )

    set(SOURCES ${SOURCES}
        ${CMAKE_CURRENT_LIST_DIR}/protocols/ios_vpnprotocol.mm
        ${CMAKE_CURRENT_LIST_DIR}/platforms/ios/iosnotificationhandler.mm
        ${CMAKE_CURRENT_LIST_DIR}/platforms/ios/json.cpp
        ${CMAKE_CURRENT_LIST_DIR}/platforms/ios/iosglue.mm
        ${CMAKE_CURRENT_LIST_DIR}/platforms/ios/ipaddress.cpp
        ${CMAKE_CURRENT_LIST_DIR}/platforms/ios/ipaddressrange.cpp
        ${CMAKE_CURRENT_LIST_DIR}/platforms/ios/QRCodeReaderBase.mm
        ${CMAKE_CURRENT_LIST_DIR}/platforms/ios/QtAppDelegate.mm
        ${CMAKE_CURRENT_LIST_DIR}/platforms/ios/MobileUtils.mm
    )
endif()

if(CMAKE_OSX_SYSROOT STREQUAL "iphoneos")
    message("Building for iPhone OS")
    set(CMAKE_OSX_DEPLOYMENT_TARGET 13.0)
endif()

qt_add_executable(${PROJECT} ${SOURCES} ${HEADERS} ${RESOURCES} ${QRC})
qt_add_translations(${PROJECT} TS_FILES
    ${CMAKE_CURRENT_LIST_DIR}/translations/amneziavpn_ru.ts)

if(APPLE AND NOT IOS)
    set_target_properties(AmneziaVPN PROPERTIES MACOSX_BUNDLE TRUE)
endif()

if(IOS)
    enable_language(OBJC)
    enable_language(OBJCXX)
    enable_language(Swift)

    #disbale in cicd
    include(cmake/osxtools.cmake)
    # set(CMAKE_XCODE_GENERATE_TOP_LEVEL_PROJECT_ONLY TRUE)

    set_target_properties(${PROJECT} PROPERTIES XCODE_ATTRIBUTE_ENABLE_BITCODE "NO")
    set_target_properties(${PROJECT} PROPERTIES XCODE_ATTRIBUTE_ASSETCATALOG_COMPILER_APPICON_NAME "AppIcon")

    set_target_properties(${PROJECT} PROPERTIES XCODE_LINK_BUILD_PHASE_MODE KNOWN_LOCATION)
    set(CMAKE_XCODE_ATTRIBUTE_LD_RUNPATH_SEARCH_PATHS "@executable_path/../../Frameworks")
    set(CMAKE_XCODE_ATTRIBUTE_FRAMEWORK_SEARCH_PATHS ${CMAKE_CURRENT_LIST_DIR}/3rd/OpenVPNAdapter/build/Release-iphoneos)

    #need to change for debug and relase
    set_target_properties(${PROJECT}
        PROPERTIES XCODE_ATTRIBUTE_PRODUCT_BUNDLE_IDENTIFIER "org.amnezia.${PROJECT}"
        XCODE_ATTRIBUTE_TARGETED_DEVICE_FAMILY "1"
        XCODE_ATTRIBUTE_DEVELOPMENT_TEAM "X7UJ388FXK"
        XCODE_ATTRIBUTE_CODE_SIGN_IDENTITY "Apple Distribution"
    )

    set_target_properties(${PROJECT}
        PROPERTIES XCODE_ATTRIBUTE_PRODUCT_BUNDLE_IDENTIFIER "org.amnezia.${PROJECT}"
        XCODE_ATTRIBUTE_TARGETED_DEVICE_FAMILY "1"
        XCODE_ATTRIBUTE_DEVELOPMENT_TEAM "X7UJ388FXK"
        XCODE_ATTRIBUTE_CODE_SIGN_IDENTITY[variant=Debug] "Apple Development"
    )

    set(LIBS ${LIBS}
        ${CMAKE_CURRENT_LIST_DIR}/3rd/OpenSSL/lib/ios/iphone/libcrypto.a
        ${CMAKE_CURRENT_LIST_DIR}/3rd/OpenSSL/lib/ios/iphone/libssl.a
    )

    target_include_directories(${PROJECT} PRIVATE ${Qt6Gui_PRIVATE_INCLUDE_DIRS})

    set_target_properties(${PROJECT} PROPERTIES
        XCODE_ATTRIBUTE_SWIFT_VERSION "5.0"
        XCODE_ATTRIBUTE_CLANG_ENABLE_MODULES "YES"
        XCODE_ATTRIBUTE_SWIFT_OBJC_BRIDGING_HEADER "${CMAKE_CURRENT_LIST_DIR}/platforms/ios/WireGuard-Bridging-Header.h"
        XCODE_ATTRIBUTE_SWIFT_PRECOMPILE_BRIDGING_HEADER "NO"
        XCODE_ATTRIBUTE_SWIFT_OPTIMIZATION_LEVEL "-Onone"
        XCODE_ATTRIBUTE_SWIFT_OBJC_INTERFACE_HEADER_NAME "AmneziaVPN-Swift.h"
    )

    set_target_properties(${PROJECT} PROPERTIES
        OUTPUT_NAME "AmneziaVPN"
        MACOSX_BUNDLE ON
        MACOSX_BUNDLE_INFO_PLIST ${CMAKE_CURRENT_LIST_DIR}/ios/app/Info.plist.in
        MACOSX_BUNDLE_BUNDLE_NAME "AmneziaVPN"
        MACOSX_BUNDLE_BUNDLE_VERSION "${CMAKE_PROJECT_VERSION_TWEAK}"
        MACOSX_BUNDLE_COPYRIGHT "MPL-2.0"
        MACOSX_BUNDLE_GUI_IDENTIFIER "${BUILD_IOS_APP_IDENTIFIER}"
        MACOSX_BUNDLE_INFO_STRING "AmneziaVPN"
        MACOSX_BUNDLE_LONG_VERSION_STRING "${APP_MAJOR_VERSION}-${CMAKE_PROJECT_VERSION_TWEAK}"
        MACOSX_BUNDLE_SHORT_VERSION_STRING "${APP_MAJOR_VERSION}"
        XCODE_ATTRIBUTE_PRODUCT_BUNDLE_IDENTIFIER "${BUILD_IOS_APP_IDENTIFIER}"
        XCODE_ATTRIBUTE_CODE_SIGN_ENTITLEMENTS "${CMAKE_CURRENT_LIST_DIR}/ios/app/main.entitlements"
        XCODE_ATTRIBUTE_MARKETING_VERSION "${APP_MAJOR_VERSION}"
        XCODE_GENERATE_SCHEME TRUE
        MACOSX_BUNDLE_ICON_FILE "AppIcon"
    )

    target_include_directories(${PROJECT} PRIVATE ${CMAKE_CURRENT_LIST_DIR})

    target_compile_options(${PROJECT} PRIVATE
        -DGROUP_ID=\"${BUILD_IOS_GROUP_IDENTIFIER}\"
        -DVPN_NE_BUNDLEID=\"${BUILD_IOS_APP_IDENTIFIER}.network-extension\"
    )

    target_sources(${PROJECT} PRIVATE
        ${CMAKE_CURRENT_LIST_DIR}/3rd/wireguard-apple/Sources/Shared/Keychain.swift
        ${CMAKE_CURRENT_LIST_DIR}/3rd/wireguard-apple/Sources/WireGuardKit/IPAddressRange.swift
        ${CMAKE_CURRENT_LIST_DIR}/3rd/wireguard-apple/Sources/WireGuardKit/InterfaceConfiguration.swift
        ${CMAKE_CURRENT_LIST_DIR}/3rd/wireguard-apple/Sources/Shared/Model/NETunnelProviderProtocol+Extension.swift
        ${CMAKE_CURRENT_LIST_DIR}/3rd/wireguard-apple/Sources/WireGuardKit/TunnelConfiguration.swift
        ${CMAKE_CURRENT_LIST_DIR}/3rd/wireguard-apple/Sources/Shared/Model/TunnelConfiguration+WgQuickConfig.swift
        ${CMAKE_CURRENT_LIST_DIR}/3rd/wireguard-apple/Sources/WireGuardKit/Endpoint.swift
        ${CMAKE_CURRENT_LIST_DIR}/3rd/wireguard-apple/Sources/Shared/Model/String+ArrayConversion.swift
        ${CMAKE_CURRENT_LIST_DIR}/3rd/wireguard-apple/Sources/WireGuardKit/PeerConfiguration.swift
        ${CMAKE_CURRENT_LIST_DIR}/3rd/wireguard-apple/Sources/WireGuardKit/DNSServer.swift
        ${CMAKE_CURRENT_LIST_DIR}/3rd/wireguard-apple/Sources/WireGuardApp/LocalizationHelper.swift
        ${CMAKE_CURRENT_LIST_DIR}/3rd/wireguard-apple/Sources/Shared/FileManager+Extension.swift
        ${CMAKE_CURRENT_LIST_DIR}/3rd/wireguard-apple/Sources/WireGuardKitC/x25519.c
        ${CMAKE_CURRENT_LIST_DIR}/3rd/wireguard-apple/Sources/WireGuardKit/PrivateKey.swift
    )

    target_sources(${PROJECT} PRIVATE
        platforms/ios/iosvpnprotocol.swift
        platforms/ios/ioslogger.swift
    )

    target_sources(${PROJECT} PRIVATE
        ${CMAKE_CURRENT_LIST_DIR}/ios/app/launch.png
        ${CMAKE_CURRENT_LIST_DIR}/ios/app/AmneziaVPNLaunchScreen.storyboard
    )
    set_source_files_properties(
        ${CMAKE_CURRENT_LIST_DIR}/ios/app/launch.png
        ${CMAKE_CURRENT_LIST_DIR}/ios/app/AmneziaVPNLaunchScreen.storyboard
        PROPERTIES MACOSX_PACKAGE_LOCATION "Resources"
    )

    target_sources(${PROJECT} PRIVATE
        ${CMAKE_CURRENT_LIST_DIR}/ios/Media.xcassets
<<<<<<< HEAD

=======
>>>>>>> cba78190
    )
    set_source_files_properties(
        ${CMAKE_CURRENT_LIST_DIR}/ios/Media.xcassets
        PROPERTIES MACOSX_PACKAGE_LOCATION "Resources"
    )

    add_subdirectory(ios/networkextension)
    add_dependencies(${PROJECT} networkextension)
    set_target_properties(${PROJECT} PROPERTIES XCODE_EMBED_APP_EXTENSIONS networkextension)

    set_property(TARGET ${PROJECT} PROPERTY XCODE_EMBED_FRAMEWORKS
        "${CMAKE_CURRENT_LIST_DIR}/3rd/OpenVPNAdapter/build/Release-iphoneos/OpenVPNAdapter.framework"
    )
    set_target_properties(${PROJECT} PROPERTIES XCODE_EMBED_FRAMEWORKS_CODE_SIGN_ON_COPY ON)
    set_target_properties(${PROJECT} PROPERTIES XCODE_LINK_BUILD_PHASE_MODE KNOWN_LOCATION)

    set_target_properties("networkextension"
        PROPERTIES XCODE_ATTRIBUTE_PRODUCT_BUNDLE_IDENTIFIER "org.amnezia.${PROJECT}.network-extension"
        XCODE_ATTRIBUTE_TARGETED_DEVICE_FAMILY "1"
        XCODE_ATTRIBUTE_DEVELOPMENT_TEAM "X7UJ388FXK"
        XCODE_ATTRIBUTE_CODE_SIGN_IDENTITY "Apple Distribution"
    )

    set_target_properties("networkextension"
        PROPERTIES XCODE_ATTRIBUTE_PRODUCT_BUNDLE_IDENTIFIER "org.amnezia.${PROJECT}.network-extension"
        XCODE_ATTRIBUTE_TARGETED_DEVICE_FAMILY "1"
        XCODE_ATTRIBUTE_DEVELOPMENT_TEAM "X7UJ388FXK"
        XCODE_ATTRIBUTE_CODE_SIGN_IDENTITY[variant=Debug] "Apple Development"
<<<<<<< HEAD
    )

    set_target_properties(${PROJECT} PROPERTIES XCODE_ATTRIBUTE_CODE_SIGN_STYLE Manual)
=======
        )

    set_target_properties (${PROJECT} PROPERTIES XCODE_ATTRIBUTE_CODE_SIGN_STYLE Manual)
>>>>>>> cba78190
    set_target_properties(${PROJECT} PROPERTIES XCODE_ATTRIBUTE_PROVISIONING_PROFILE_SPECIFIER "match AppStore org.amnezia.AmneziaVPN")
    set_target_properties(${PROJECT} PROPERTIES XCODE_ATTRIBUTE_PROVISIONING_PROFILE_SPECIFIER[variant=Debug] "match Development org.amnezia.AmneziaVPN")

    set_target_properties("networkextension" PROPERTIES XCODE_ATTRIBUTE_CODE_SIGN_STYLE Manual)
    set_target_properties("networkextension" PROPERTIES XCODE_ATTRIBUTE_PROVISIONING_PROFILE_SPECIFIER "match AppStore org.amnezia.AmneziaVPN.network-extension")
    set_target_properties("networkextension" PROPERTIES XCODE_ATTRIBUTE_PROVISIONING_PROFILE_SPECIFIER[variant=Debug] "match Development org.amnezia.AmneziaVPN.network-extension")
<<<<<<< HEAD
=======

>>>>>>> cba78190
endif()

if(ANDROID)
    add_custom_command(
        TARGET ${PROJECT} POST_BUILD
        COMMAND ${CMAKE_COMMAND} -E copy
            ${CMAKE_CURRENT_LIST_DIR}/android/AndroidManifest.xml
            ${CMAKE_CURRENT_LIST_DIR}/android/build.gradle
            ${CMAKE_CURRENT_LIST_DIR}/android/gradle/wrapper/gradle-wrapper.jar
            ${CMAKE_CURRENT_LIST_DIR}/android/gradle/wrapper/gradle-wrapper.properties
            ${CMAKE_CURRENT_LIST_DIR}/android/gradlew
            ${CMAKE_CURRENT_LIST_DIR}/android/gradlew.bat
            ${CMAKE_CURRENT_LIST_DIR}/android/gradle.properties
            ${CMAKE_CURRENT_LIST_DIR}/android/res/values/libs.xml
            ${CMAKE_CURRENT_LIST_DIR}/android/res/xml/fileprovider.xml
            ${CMAKE_CURRENT_LIST_DIR}/android/src/org/amnezia/vpn/AuthHelper.java
            ${CMAKE_CURRENT_LIST_DIR}/android/src/org/amnezia/vpn/IPCContract.kt
            ${CMAKE_CURRENT_LIST_DIR}/android/src/org/amnezia/vpn/NotificationUtil.kt
            ${CMAKE_CURRENT_LIST_DIR}/android/src/org/amnezia/vpn/OpenVPNThreadv3.kt
            ${CMAKE_CURRENT_LIST_DIR}/android/src/org/amnezia/vpn/Prefs.kt
            ${CMAKE_CURRENT_LIST_DIR}/android/src/org/amnezia/vpn/VPNLogger.kt
            ${CMAKE_CURRENT_LIST_DIR}/android/src/org/amnezia/vpn/VPNService.kt
            ${CMAKE_CURRENT_LIST_DIR}/android/src/org/amnezia/vpn/VPNServiceBinder.kt
            ${CMAKE_CURRENT_LIST_DIR}/android/src/org/amnezia/vpn/qt/AmneziaApp.kt
            ${CMAKE_CURRENT_LIST_DIR}/android/src/org/amnezia/vpn/qt/PackageManagerHelper.java
            ${CMAKE_CURRENT_LIST_DIR}/android/src/org/amnezia/vpn/qt/VPNActivity.kt
            ${CMAKE_CURRENT_LIST_DIR}/android/src/org/amnezia/vpn/qt/VPNApplication.java
            ${CMAKE_CURRENT_LIST_DIR}/android/src/org/amnezia/vpn/qt/VPNClientBinder.kt
            ${CMAKE_CURRENT_LIST_DIR}/android/src/org/amnezia/vpn/qt/VPNPermissionHelper.kt
            ${CMAKE_CURRENT_BINARY_DIR}
    )

    set_property(TARGET ${PROJECT} PROPERTY
        QT_ANDROID_PACKAGE_SOURCE_DIR
        ${CMAKE_CURRENT_LIST_DIR}/android
    )

    foreach(abi IN ITEMS ${QT_ANDROID_ABIS})
        if(CMAKE_ANDROID_ARCH_ABI STREQUAL ${abi})
            set(LIBS ${LIBS}
                ${CMAKE_CURRENT_LIST_DIR}/3rd/OpenSSL/lib/android/${abi}/libcrypto.a
                ${CMAKE_CURRENT_LIST_DIR}/3rd/OpenSSL/lib/android/${abi}/libssl.a
            )
        endif()

        set_property(TARGET ${PROJECT} PROPERTY QT_ANDROID_EXTRA_LIBS
            ${CMAKE_CURRENT_LIST_DIR}/android/lib/wireguard/${abi}/libwg.so
            ${CMAKE_CURRENT_LIST_DIR}/android/lib/wireguard/${abi}/libwg-go.so
            ${CMAKE_CURRENT_LIST_DIR}/android/lib/wireguard/${abi}/libwg-quick.so

            ${CMAKE_CURRENT_LIST_DIR}/android/lib/openvpn/${abi}/libjbcrypto.so
            ${CMAKE_CURRENT_LIST_DIR}/android/lib/openvpn/${abi}/libopenvpn.so
            ${CMAKE_CURRENT_LIST_DIR}/android/lib/openvpn/${abi}/libopvpnutil.so
            ${CMAKE_CURRENT_LIST_DIR}/android/lib/openvpn/${abi}/libovpn3.so
            ${CMAKE_CURRENT_LIST_DIR}/android/lib/openvpn/${abi}/libovpnexec.so
        )
    endforeach()

endif()

target_link_libraries(${PROJECT} PRIVATE ${LIBS})

if(WIN32 OR (APPLE AND NOT IOS) OR (LINUX AND NOT ANDROID))
    qt_add_repc_replicas(${PROJECT} ${CMAKE_CURRENT_LIST_DIR}/../ipc/ipc_interface.rep)
    qt_add_repc_replicas(${PROJECT} ${CMAKE_CURRENT_LIST_DIR}/../ipc/ipc_process_interface.rep)
endif()

# deploy artifacts required to run the application to the debug build folder
if(WIN32)
    if("${CMAKE_SIZEOF_VOID_P}" STREQUAL "8")
        set(DEPLOY_ARTIFACT_PATH "windows/x64")
    else()
        set(DEPLOY_ARTIFACT_PATH "windows/x32")
    endif()
elseif(LINUX)
    set(DEPLOY_ARTIFACT_PATH "linux/client")
elseif(APPLE AND NOT IOS)
    set(DEPLOY_ARTIFACT_PATH "macos")
endif()

if(NOT IOS)
    add_custom_command(
        TARGET ${PROJECT} POST_BUILD
        COMMAND ${CMAKE_COMMAND} -E $<IF:$<CONFIG:Debug>,copy_directory,true>
        ${CMAKE_SOURCE_DIR}/deploy/data/${DEPLOY_ARTIFACT_PATH}
        $<TARGET_FILE_DIR:${PROJECT}>
        COMMAND_EXPAND_LISTS
    )
endif()

if(WIN32)
    add_custom_command(
        TARGET ${PROJECT} POST_BUILD
        COMMAND ${CMAKE_COMMAND} -E $<IF:$<CONFIG:Debug>,copy,true>
        $<TARGET_FILE_DIR:${PROJECT}>/../service/wireguard-service/wireguard-service.exe
        $<TARGET_FILE_DIR:${PROJECT}>/wireguard/wireguard-service.exe
        COMMAND_EXPAND_LISTS
    )
endif()
if(IOS)
 #include(cmake/ios-arch-fixup.cmake)
endif()<|MERGE_RESOLUTION|>--- conflicted
+++ resolved
@@ -310,15 +310,9 @@
     find_library(FW_STOREKIT StoreKit)
     find_library(FW_USERNOTIFICATIONS UserNotifications)
 
-<<<<<<< HEAD
-    set(LIBS ${LIBS}
-        ${FW_AUTHENTICATIONSERVICES} ${FW_UIKIT}
-        ${FW_FOUNDATION} ${FW_STOREKIT}
-=======
     set(LIBS ${LIBS} 
         ${FW_AUTHENTICATIONSERVICES} ${FW_UIKIT} 
         ${FW_AVFOUNDATION} ${FW_FOUNDATION} ${FW_STOREKIT}
->>>>>>> cba78190
         ${FW_USERNOTIFICATIONS}
     )
 
@@ -468,10 +462,6 @@
 
     target_sources(${PROJECT} PRIVATE
         ${CMAKE_CURRENT_LIST_DIR}/ios/Media.xcassets
-<<<<<<< HEAD
-
-=======
->>>>>>> cba78190
     )
     set_source_files_properties(
         ${CMAKE_CURRENT_LIST_DIR}/ios/Media.xcassets
@@ -500,25 +490,16 @@
         XCODE_ATTRIBUTE_TARGETED_DEVICE_FAMILY "1"
         XCODE_ATTRIBUTE_DEVELOPMENT_TEAM "X7UJ388FXK"
         XCODE_ATTRIBUTE_CODE_SIGN_IDENTITY[variant=Debug] "Apple Development"
-<<<<<<< HEAD
     )
 
     set_target_properties(${PROJECT} PROPERTIES XCODE_ATTRIBUTE_CODE_SIGN_STYLE Manual)
-=======
-        )
-
-    set_target_properties (${PROJECT} PROPERTIES XCODE_ATTRIBUTE_CODE_SIGN_STYLE Manual)
->>>>>>> cba78190
     set_target_properties(${PROJECT} PROPERTIES XCODE_ATTRIBUTE_PROVISIONING_PROFILE_SPECIFIER "match AppStore org.amnezia.AmneziaVPN")
     set_target_properties(${PROJECT} PROPERTIES XCODE_ATTRIBUTE_PROVISIONING_PROFILE_SPECIFIER[variant=Debug] "match Development org.amnezia.AmneziaVPN")
 
     set_target_properties("networkextension" PROPERTIES XCODE_ATTRIBUTE_CODE_SIGN_STYLE Manual)
     set_target_properties("networkextension" PROPERTIES XCODE_ATTRIBUTE_PROVISIONING_PROFILE_SPECIFIER "match AppStore org.amnezia.AmneziaVPN.network-extension")
     set_target_properties("networkextension" PROPERTIES XCODE_ATTRIBUTE_PROVISIONING_PROFILE_SPECIFIER[variant=Debug] "match Development org.amnezia.AmneziaVPN.network-extension")
-<<<<<<< HEAD
-=======
-
->>>>>>> cba78190
+
 endif()
 
 if(ANDROID)
