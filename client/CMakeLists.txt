--- conflicted
+++ resolved
@@ -592,7 +592,6 @@
 endif()
 
 if(NOT IOS)
-<<<<<<< HEAD
     add_custom_command(
         TARGET ${PROJECT} POST_BUILD
         COMMAND ${CMAKE_COMMAND} -E $<IF:$<CONFIG:Debug>,copy_directory,true>
@@ -610,16 +609,7 @@
         $<TARGET_FILE_DIR:${PROJECT}>/wireguard/wireguard-service.exe
         COMMAND_EXPAND_LISTS
     )
-=======
-add_custom_command(
-    TARGET ${PROJECT} POST_BUILD
-    COMMAND ${CMAKE_COMMAND} -E $<IF:$<CONFIG:Debug>,copy_directory,true>
-    ${CMAKE_SOURCE_DIR}/deploy/data/${DEPLOY_ARTIFACT_PATH}
-    $<TARGET_FILE_DIR:${PROJECT}>
-    COMMAND_EXPAND_LISTS
-)
 endif()
 if(IOS)
  #include(cmake/ios-arch-fixup.cmake)
->>>>>>> 1be66659
 endif()