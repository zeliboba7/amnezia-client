--- conflicted
+++ resolved
@@ -354,14 +354,8 @@
     set(CMAKE_XCODE_ATTRIBUTE_LD_RUNPATH_SEARCH_PATHS "@executable_path/../../Frameworks")
     set(CMAKE_XCODE_ATTRIBUTE_FRAMEWORK_SEARCH_PATHS ${CMAKE_CURRENT_LIST_DIR}/3rd/OpenVPNAdapter/build/Release-iphoneos)
 
-<<<<<<< HEAD
-    #need to change for debug and relase
-    set_target_properties(${PROJECT}
-=======
-
     #need to change for debug and release
     set_target_properties(${PROJECT} 
->>>>>>> 6429ff06
         PROPERTIES XCODE_ATTRIBUTE_PRODUCT_BUNDLE_IDENTIFIER "org.amnezia.${PROJECT}"
         XCODE_ATTRIBUTE_TARGETED_DEVICE_FAMILY "1"
         XCODE_ATTRIBUTE_DEVELOPMENT_TEAM "X7UJ388FXK"
