--- conflicted
+++ resolved
@@ -1,319 +1,295 @@
-#include "amnezia_application.h"
-
-#include <QClipboard>
-#include <QFontDatabase>
-#include <QMimeData>
-#include <QQuickStyle>
-#include <QStandardPaths>
-#include <QTextDocument>
-#include <QTimer>
-#include <QTranslator>
-
-#include "core/servercontroller.h"
-#include "logger.h"
-#include "version.h"
-
-#include "platforms/ios/QRCodeReaderBase.h"
-
-#include "ui/pages.h"
-
-<<<<<<< HEAD
-=======
-#include "ui/pages_logic/AppSettingsLogic.h"
-#include "ui/pages_logic/GeneralSettingsLogic.h"
-#include "ui/pages_logic/NetworkSettingsLogic.h"
-#include "ui/pages_logic/NewServerProtocolsLogic.h"
-#include "ui/pages_logic/QrDecoderLogic.h"
-#include "ui/pages_logic/ServerConfiguringProgressLogic.h"
-#include "ui/pages_logic/ServerContainersLogic.h"
-#include "ui/pages_logic/ServerListLogic.h"
-#include "ui/pages_logic/ServerSettingsLogic.h"
-#include "ui/pages_logic/ServerContainersLogic.h"
-#include "ui/pages_logic/ShareConnectionLogic.h"
-#include "ui/pages_logic/SitesLogic.h"
-#include "ui/pages_logic/StartPageLogic.h"
-#include "ui/pages_logic/VpnLogic.h"
-#include "ui/pages_logic/WizardLogic.h"
-
-#include "ui/pages_logic/protocols/CloakLogic.h"
-#include "ui/pages_logic/protocols/OpenVpnLogic.h"
-#include "ui/pages_logic/protocols/ShadowSocksLogic.h"
-
-#include "protocols/qml_register_protocols.h"
-
->>>>>>> 26bf9aab
-#if defined(Q_OS_IOS)
-    #include "platforms/ios/QtAppDelegate-C-Interface.h"
-#endif
-
-#if defined(Q_OS_ANDROID) || defined(Q_OS_IOS)
-AmneziaApplication::AmneziaApplication(int &argc, char *argv[]) : AMNEZIA_BASE_CLASS(argc, argv)
-#else
-AmneziaApplication::AmneziaApplication(int &argc, char *argv[], bool allowSecondary, SingleApplication::Options options,
-                                       int timeout, const QString &userData)
-    : SingleApplication(argc, argv, allowSecondary, options, timeout, userData)
-#endif
-{
-    setQuitOnLastWindowClosed(false);
-
-    // Fix config file permissions
-#ifdef Q_OS_LINUX && !defined(Q_OS_ANDROID)
-    {
-        QSettings s(ORGANIZATION_NAME, APPLICATION_NAME);
-        s.setValue("permFixed", true);
-    }
-
-    QString configLoc1 = QStandardPaths::standardLocations(QStandardPaths::ConfigLocation).first() + "/"
-            + ORGANIZATION_NAME + "/" + APPLICATION_NAME + ".conf";
-    QFile::setPermissions(configLoc1, QFileDevice::ReadOwner | QFileDevice::WriteOwner);
-
-    QString configLoc2 = QStandardPaths::standardLocations(QStandardPaths::ConfigLocation).first() + "/"
-            + ORGANIZATION_NAME + "/" + APPLICATION_NAME + "/" + APPLICATION_NAME + ".conf";
-    QFile::setPermissions(configLoc2, QFileDevice::ReadOwner | QFileDevice::WriteOwner);
-#endif
-
-    m_settings = std::shared_ptr<Settings>(new Settings);
-}
-
-AmneziaApplication::~AmneziaApplication()
-{
-    if (m_engine) {
-        QObject::disconnect(m_engine, 0, 0, 0);
-        delete m_engine;
-    }
-
-    if (m_protocolProps)
-        delete m_protocolProps;
-    if (m_containerProps)
-        delete m_containerProps;
-}
-
-void AmneziaApplication::init()
-{
-    m_engine = new QQmlApplicationEngine;
-
-    const QUrl url(QStringLiteral("qrc:/ui/qml/main2.qml"));
-    QObject::connect(
-            m_engine, &QQmlApplicationEngine::objectCreated, this,
-            [url](QObject *obj, const QUrl &objUrl) {
-                if (!obj && url == objUrl)
-                    QCoreApplication::exit(-1);
-            },
-            Qt::QueuedConnection);
-
-    m_engine->rootContext()->setContextProperty("Debug", &Logger::Instance());
-
-    //
-
-    m_configurator = std::shared_ptr<VpnConfigurator>(new VpnConfigurator(m_settings, this));
-    m_vpnConnection.reset(new VpnConnection(m_settings, m_configurator));
-
-    initModels();
-    initControllers();
-
-    m_notificationHandler.reset(NotificationHandler::create(nullptr));
-
-    connect(m_vpnConnection.get(), &VpnConnection::connectionStateChanged, m_notificationHandler.get(),
-            &NotificationHandler::setConnectionState);
-
-    void openConnection();
-    void closeConnection();
-
-    connect(m_notificationHandler.get(), &NotificationHandler::raiseRequested, m_pageController.get(),
-            &PageController::raise);
-    connect(m_notificationHandler.get(), &NotificationHandler::connectRequested, m_connectionController.get(),
-            &ConnectionController::openConnection);
-    connect(m_notificationHandler.get(), &NotificationHandler::disconnectRequested, m_connectionController.get(),
-            &ConnectionController::closeConnection);
-
-    //
-
-    m_engine->load(url);
-
-    //    if (m_engine->rootObjects().size() > 0) {
-    //        m_uiLogic->setQmlRoot(m_engine->rootObjects().at(0));
-    //    }
-
-    if (m_settings->isSaveLogs()) {
-        if (!Logger::init()) {
-            qWarning() << "Initialization of debug subsystem failed";
-        }
-    }
-
-    // #ifdef Q_OS_WIN
-    //     if (m_parser.isSet("a")) m_uiLogic->showOnStartup();
-    //     else emit m_uiLogic->show();
-    // #else
-    //     m_uiLogic->showOnStartup();
-    // #endif
-
-//    // TODO - fix
-// #if !defined(Q_OS_ANDROID) && !defined(Q_OS_IOS)
-//    if (isPrimary()) {
-//        QObject::connect(this, &SingleApplication::instanceStarted, m_uiLogic, [this](){
-//            qDebug() << "Secondary instance started, showing this window instead";
-//            emit m_uiLogic->show();
-//            emit m_uiLogic->raise();
-//        });
-//    }
-// #endif
-
-// Android TextField clipboard workaround
-// https://bugreports.qt.io/browse/QTBUG-113461
-#ifdef Q_OS_ANDROID
-    QObject::connect(qApp, &QApplication::applicationStateChanged, [](Qt::ApplicationState state) {
-        if (state == Qt::ApplicationActive) {
-            if (qApp->clipboard()->mimeData()->formats().contains("text/html")) {
-                QTextDocument doc;
-                doc.setHtml(qApp->clipboard()->mimeData()->html());
-                qApp->clipboard()->setText(doc.toPlainText());
-            }
-        }
-    });
-#endif
-}
-
-void AmneziaApplication::registerTypes()
-{
-    qRegisterMetaType<ServerCredentials>("ServerCredentials");
-
-    qRegisterMetaType<DockerContainer>("DockerContainer");
-    qRegisterMetaType<TransportProto>("TransportProto");
-    qRegisterMetaType<Proto>("Proto");
-    qRegisterMetaType<ServiceType>("ServiceType");
-
-    declareQmlProtocolEnum();
-    declareQmlContainerEnum();
-
-    qmlRegisterType<QRCodeReader>("QRCodeReader", 1, 0, "QRCodeReader");
-
-    m_containerProps = new ContainerProps;
-    qmlRegisterSingletonInstance("ContainerProps", 1, 0, "ContainerProps", m_containerProps);
-
-    m_protocolProps = new ProtocolProps;
-    qmlRegisterSingletonInstance("ProtocolProps", 1, 0, "ProtocolProps", m_protocolProps);
-
-    qmlRegisterSingletonType(QUrl("qrc:/ui/qml/Filters/ContainersModelFilters.qml"), "ContainersModelFilters", 1, 0,
-                             "ContainersModelFilters");
-
-    //
-    Vpn::declareQmlVpnConnectionStateEnum();
-    PageLoader::declareQmlPageEnum();
-}
-
-void AmneziaApplication::loadFonts()
-{
-    QQuickStyle::setStyle("Basic");
-
-    QFontDatabase::addApplicationFont(":/fonts/pt-root-ui_vf.ttf");
-}
-
-void AmneziaApplication::loadTranslator()
-{
-    auto locale = m_settings->getAppLanguage();
-    m_translator = new QTranslator;
-    if (m_translator->load(locale, QString("amneziavpn"), QLatin1String("_"), QLatin1String(":/i18n"))) {
-        installTranslator(m_translator);
-    }
-}
-
-void AmneziaApplication::updateTranslator(const QLocale &locale)
-{
-    QResource::registerResource(":/translations.qrc");
-    if (!m_translator->isEmpty())
-        QCoreApplication::removeTranslator(m_translator);
-    if (m_translator->load(locale, QString("amneziavpn"), QLatin1String("_"), QLatin1String(":/i18n"))) {
-        if (QCoreApplication::installTranslator(m_translator)) {
-            m_settings->setAppLanguage(locale);
-        }
-
-        m_engine->retranslate();
-    }
-}
-
-bool AmneziaApplication::parseCommands()
-{
-    m_parser.setApplicationDescription(APPLICATION_NAME);
-    m_parser.addHelpOption();
-    m_parser.addVersionOption();
-
-    QCommandLineOption c_autostart { { "a", "autostart" }, "System autostart" };
-    m_parser.addOption(c_autostart);
-
-    QCommandLineOption c_cleanup { { "c", "cleanup" }, "Cleanup logs" };
-    m_parser.addOption(c_cleanup);
-
-    m_parser.process(*this);
-
-    if (m_parser.isSet(c_cleanup)) {
-        Logger::cleanUp();
-        QTimer::singleShot(100, this, [this] { quit(); });
-        exec();
-        return false;
-    }
-    return true;
-}
-
-QQmlApplicationEngine *AmneziaApplication::qmlEngine() const
-{
-    return m_engine;
-}
-
-void AmneziaApplication::initModels()
-{
-    m_containersModel.reset(new ContainersModel(m_settings, this));
-    m_engine->rootContext()->setContextProperty("ContainersModel", m_containersModel.get());
-
-    m_serversModel.reset(new ServersModel(m_settings, this));
-    m_engine->rootContext()->setContextProperty("ServersModel", m_serversModel.get());
-    connect(m_serversModel.get(), &ServersModel::currentlyProcessedServerIndexChanged, m_containersModel.get(),
-            &ContainersModel::setCurrentlyProcessedServerIndex);
-
-    m_languageModel.reset(new LanguageModel(m_settings, this));
-    m_engine->rootContext()->setContextProperty("LanguageModel", m_languageModel.get());
-    connect(m_languageModel.get(), &LanguageModel::updateTranslations, this, &AmneziaApplication::updateTranslator);
-
-    m_protocolsModel.reset(new ProtocolsModel(m_settings, this));
-    m_engine->rootContext()->setContextProperty("ProtocolsModel", m_protocolsModel.get());
-
-    m_openVpnConfigModel.reset(new OpenVpnConfigModel(this));
-    m_engine->rootContext()->setContextProperty("OpenVpnConfigModel", m_openVpnConfigModel.get());
-
-    m_shadowSocksConfigModel.reset(new ShadowSocksConfigModel(this));
-    m_engine->rootContext()->setContextProperty("ShadowSocksConfigModel", m_shadowSocksConfigModel.get());
-
-    m_cloakConfigModel.reset(new CloakConfigModel(this));
-    m_engine->rootContext()->setContextProperty("CloakConfigModel", m_cloakConfigModel.get());
-
-    m_wireguardConfigModel.reset(new WireGuardConfigModel(this));
-    m_engine->rootContext()->setContextProperty("WireGuardConfigModel", m_wireguardConfigModel.get());
-
-#ifdef Q_OS_WINDOWS
-    m_ikev2ConfigModel.reset(new Ikev2ConfigModel(this));
-    m_engine->rootContext()->setContextProperty("Ikev2ConfigModel", m_ikev2ConfigModel.get());
-#endif
-
-    m_sftpConfigModel.reset(new SftpConfigModel(this));
-    m_engine->rootContext()->setContextProperty("SftpConfigModel", m_sftpConfigModel.get());
-}
-
-void AmneziaApplication::initControllers()
-{
-    m_connectionController.reset(new ConnectionController(m_serversModel, m_containersModel, m_vpnConnection));
-    m_engine->rootContext()->setContextProperty("ConnectionController", m_connectionController.get());
-
-    m_pageController.reset(new PageController(m_serversModel));
-    m_engine->rootContext()->setContextProperty("PageController", m_pageController.get());
-
-    m_installController.reset(new InstallController(m_serversModel, m_containersModel, m_settings));
-    m_engine->rootContext()->setContextProperty("InstallController", m_installController.get());
-
-    m_importController.reset(new ImportController(m_serversModel, m_containersModel, m_settings));
-    m_engine->rootContext()->setContextProperty("ImportController", m_importController.get());
-
-    m_exportController.reset(new ExportController(m_serversModel, m_containersModel, m_settings, m_configurator));
-    m_engine->rootContext()->setContextProperty("ExportController", m_exportController.get());
-
-    m_settingsController.reset(new SettingsController(m_serversModel, m_containersModel, m_settings));
-    m_engine->rootContext()->setContextProperty("SettingsController", m_settingsController.get());
-}
+#include "amnezia_application.h"
+
+#include <QClipboard>
+#include <QFontDatabase>
+#include <QMimeData>
+#include <QQuickStyle>
+#include <QStandardPaths>
+#include <QTextDocument>
+#include <QTimer>
+#include <QTranslator>
+
+#include "core/servercontroller.h"
+#include "logger.h"
+#include "version.h"
+
+#include "platforms/ios/QRCodeReaderBase.h"
+
+#include "ui/pages.h"
+#include "protocols/qml_register_protocols.h"
+
+#if defined(Q_OS_IOS)
+    #include "platforms/ios/QtAppDelegate-C-Interface.h"
+#endif
+
+#if defined(Q_OS_ANDROID) || defined(Q_OS_IOS)
+AmneziaApplication::AmneziaApplication(int &argc, char *argv[]) : AMNEZIA_BASE_CLASS(argc, argv)
+#else
+AmneziaApplication::AmneziaApplication(int &argc, char *argv[], bool allowSecondary, SingleApplication::Options options,
+                                       int timeout, const QString &userData)
+    : SingleApplication(argc, argv, allowSecondary, options, timeout, userData)
+#endif
+{
+    setQuitOnLastWindowClosed(false);
+
+    // Fix config file permissions
+#ifdef Q_OS_LINUX && !defined(Q_OS_ANDROID)
+    {
+        QSettings s(ORGANIZATION_NAME, APPLICATION_NAME);
+        s.setValue("permFixed", true);
+    }
+
+    QString configLoc1 = QStandardPaths::standardLocations(QStandardPaths::ConfigLocation).first() + "/"
+            + ORGANIZATION_NAME + "/" + APPLICATION_NAME + ".conf";
+    QFile::setPermissions(configLoc1, QFileDevice::ReadOwner | QFileDevice::WriteOwner);
+
+    QString configLoc2 = QStandardPaths::standardLocations(QStandardPaths::ConfigLocation).first() + "/"
+            + ORGANIZATION_NAME + "/" + APPLICATION_NAME + "/" + APPLICATION_NAME + ".conf";
+    QFile::setPermissions(configLoc2, QFileDevice::ReadOwner | QFileDevice::WriteOwner);
+#endif
+
+    m_settings = std::shared_ptr<Settings>(new Settings);
+}
+
+AmneziaApplication::~AmneziaApplication()
+{
+    if (m_engine) {
+        QObject::disconnect(m_engine, 0, 0, 0);
+        delete m_engine;
+    }
+
+    if (m_protocolProps)
+        delete m_protocolProps;
+    if (m_containerProps)
+        delete m_containerProps;
+}
+
+void AmneziaApplication::init()
+{
+    m_engine = new QQmlApplicationEngine;
+
+    const QUrl url(QStringLiteral("qrc:/ui/qml/main2.qml"));
+    QObject::connect(
+            m_engine, &QQmlApplicationEngine::objectCreated, this,
+            [url](QObject *obj, const QUrl &objUrl) {
+                if (!obj && url == objUrl)
+                    QCoreApplication::exit(-1);
+            },
+            Qt::QueuedConnection);
+
+    m_engine->rootContext()->setContextProperty("Debug", &Logger::Instance());
+
+    //
+
+    m_configurator = std::shared_ptr<VpnConfigurator>(new VpnConfigurator(m_settings, this));
+    m_vpnConnection.reset(new VpnConnection(m_settings, m_configurator));
+
+    initModels();
+    initControllers();
+
+    m_notificationHandler.reset(NotificationHandler::create(nullptr));
+
+    connect(m_vpnConnection.get(), &VpnConnection::connectionStateChanged, m_notificationHandler.get(),
+            &NotificationHandler::setConnectionState);
+
+    void openConnection();
+    void closeConnection();
+
+    connect(m_notificationHandler.get(), &NotificationHandler::raiseRequested, m_pageController.get(),
+            &PageController::raise);
+    connect(m_notificationHandler.get(), &NotificationHandler::connectRequested, m_connectionController.get(),
+            &ConnectionController::openConnection);
+    connect(m_notificationHandler.get(), &NotificationHandler::disconnectRequested, m_connectionController.get(),
+            &ConnectionController::closeConnection);
+
+    //
+
+    m_engine->load(url);
+
+    //    if (m_engine->rootObjects().size() > 0) {
+    //        m_uiLogic->setQmlRoot(m_engine->rootObjects().at(0));
+    //    }
+
+    if (m_settings->isSaveLogs()) {
+        if (!Logger::init()) {
+            qWarning() << "Initialization of debug subsystem failed";
+        }
+    }
+
+    // #ifdef Q_OS_WIN
+    //     if (m_parser.isSet("a")) m_uiLogic->showOnStartup();
+    //     else emit m_uiLogic->show();
+    // #else
+    //     m_uiLogic->showOnStartup();
+    // #endif
+
+//    // TODO - fix
+// #if !defined(Q_OS_ANDROID) && !defined(Q_OS_IOS)
+//    if (isPrimary()) {
+//        QObject::connect(this, &SingleApplication::instanceStarted, m_uiLogic, [this](){
+//            qDebug() << "Secondary instance started, showing this window instead";
+//            emit m_uiLogic->show();
+//            emit m_uiLogic->raise();
+//        });
+//    }
+// #endif
+
+// Android TextField clipboard workaround
+// https://bugreports.qt.io/browse/QTBUG-113461
+#ifdef Q_OS_ANDROID
+    QObject::connect(qApp, &QApplication::applicationStateChanged, [](Qt::ApplicationState state) {
+        if (state == Qt::ApplicationActive) {
+            if (qApp->clipboard()->mimeData()->formats().contains("text/html")) {
+                QTextDocument doc;
+                doc.setHtml(qApp->clipboard()->mimeData()->html());
+                qApp->clipboard()->setText(doc.toPlainText());
+            }
+        }
+    });
+#endif
+}
+
+void AmneziaApplication::registerTypes()
+{
+    qRegisterMetaType<ServerCredentials>("ServerCredentials");
+
+    qRegisterMetaType<DockerContainer>("DockerContainer");
+    qRegisterMetaType<TransportProto>("TransportProto");
+    qRegisterMetaType<Proto>("Proto");
+    qRegisterMetaType<ServiceType>("ServiceType");
+
+    declareQmlProtocolEnum();
+    declareQmlContainerEnum();
+
+    qmlRegisterType<QRCodeReader>("QRCodeReader", 1, 0, "QRCodeReader");
+
+    m_containerProps = new ContainerProps;
+    qmlRegisterSingletonInstance("ContainerProps", 1, 0, "ContainerProps", m_containerProps);
+
+    m_protocolProps = new ProtocolProps;
+    qmlRegisterSingletonInstance("ProtocolProps", 1, 0, "ProtocolProps", m_protocolProps);
+
+    qmlRegisterSingletonType(QUrl("qrc:/ui/qml/Filters/ContainersModelFilters.qml"), "ContainersModelFilters", 1, 0,
+                             "ContainersModelFilters");
+
+    //
+    Vpn::declareQmlVpnConnectionStateEnum();
+    PageLoader::declareQmlPageEnum();
+}
+
+void AmneziaApplication::loadFonts()
+{
+    QQuickStyle::setStyle("Basic");
+
+    QFontDatabase::addApplicationFont(":/fonts/pt-root-ui_vf.ttf");
+}
+
+void AmneziaApplication::loadTranslator()
+{
+    auto locale = m_settings->getAppLanguage();
+    m_translator = new QTranslator;
+    if (m_translator->load(locale, QString("amneziavpn"), QLatin1String("_"), QLatin1String(":/i18n"))) {
+        installTranslator(m_translator);
+    }
+}
+
+void AmneziaApplication::updateTranslator(const QLocale &locale)
+{
+    QResource::registerResource(":/translations.qrc");
+    if (!m_translator->isEmpty())
+        QCoreApplication::removeTranslator(m_translator);
+    if (m_translator->load(locale, QString("amneziavpn"), QLatin1String("_"), QLatin1String(":/i18n"))) {
+        if (QCoreApplication::installTranslator(m_translator)) {
+            m_settings->setAppLanguage(locale);
+        }
+
+        m_engine->retranslate();
+    }
+}
+
+bool AmneziaApplication::parseCommands()
+{
+    m_parser.setApplicationDescription(APPLICATION_NAME);
+    m_parser.addHelpOption();
+    m_parser.addVersionOption();
+
+    QCommandLineOption c_autostart { { "a", "autostart" }, "System autostart" };
+    m_parser.addOption(c_autostart);
+
+    QCommandLineOption c_cleanup { { "c", "cleanup" }, "Cleanup logs" };
+    m_parser.addOption(c_cleanup);
+
+    m_parser.process(*this);
+
+    if (m_parser.isSet(c_cleanup)) {
+        Logger::cleanUp();
+        QTimer::singleShot(100, this, [this] { quit(); });
+        exec();
+        return false;
+    }
+    return true;
+}
+
+QQmlApplicationEngine *AmneziaApplication::qmlEngine() const
+{
+    return m_engine;
+}
+
+void AmneziaApplication::initModels()
+{
+    m_containersModel.reset(new ContainersModel(m_settings, this));
+    m_engine->rootContext()->setContextProperty("ContainersModel", m_containersModel.get());
+
+    m_serversModel.reset(new ServersModel(m_settings, this));
+    m_engine->rootContext()->setContextProperty("ServersModel", m_serversModel.get());
+    connect(m_serversModel.get(), &ServersModel::currentlyProcessedServerIndexChanged, m_containersModel.get(),
+            &ContainersModel::setCurrentlyProcessedServerIndex);
+
+    m_languageModel.reset(new LanguageModel(m_settings, this));
+    m_engine->rootContext()->setContextProperty("LanguageModel", m_languageModel.get());
+    connect(m_languageModel.get(), &LanguageModel::updateTranslations, this, &AmneziaApplication::updateTranslator);
+
+    m_protocolsModel.reset(new ProtocolsModel(m_settings, this));
+    m_engine->rootContext()->setContextProperty("ProtocolsModel", m_protocolsModel.get());
+
+    m_openVpnConfigModel.reset(new OpenVpnConfigModel(this));
+    m_engine->rootContext()->setContextProperty("OpenVpnConfigModel", m_openVpnConfigModel.get());
+
+    m_shadowSocksConfigModel.reset(new ShadowSocksConfigModel(this));
+    m_engine->rootContext()->setContextProperty("ShadowSocksConfigModel", m_shadowSocksConfigModel.get());
+
+    m_cloakConfigModel.reset(new CloakConfigModel(this));
+    m_engine->rootContext()->setContextProperty("CloakConfigModel", m_cloakConfigModel.get());
+
+    m_wireguardConfigModel.reset(new WireGuardConfigModel(this));
+    m_engine->rootContext()->setContextProperty("WireGuardConfigModel", m_wireguardConfigModel.get());
+
+#ifdef Q_OS_WINDOWS
+    m_ikev2ConfigModel.reset(new Ikev2ConfigModel(this));
+    m_engine->rootContext()->setContextProperty("Ikev2ConfigModel", m_ikev2ConfigModel.get());
+#endif
+
+    m_sftpConfigModel.reset(new SftpConfigModel(this));
+    m_engine->rootContext()->setContextProperty("SftpConfigModel", m_sftpConfigModel.get());
+}
+
+void AmneziaApplication::initControllers()
+{
+    m_connectionController.reset(new ConnectionController(m_serversModel, m_containersModel, m_vpnConnection));
+    m_engine->rootContext()->setContextProperty("ConnectionController", m_connectionController.get());
+
+    m_pageController.reset(new PageController(m_serversModel));
+    m_engine->rootContext()->setContextProperty("PageController", m_pageController.get());
+
+    m_installController.reset(new InstallController(m_serversModel, m_containersModel, m_settings));
+    m_engine->rootContext()->setContextProperty("InstallController", m_installController.get());
+
+    m_importController.reset(new ImportController(m_serversModel, m_containersModel, m_settings));
+    m_engine->rootContext()->setContextProperty("ImportController", m_importController.get());
+
+    m_exportController.reset(new ExportController(m_serversModel, m_containersModel, m_settings, m_configurator));
+    m_engine->rootContext()->setContextProperty("ExportController", m_exportController.get());
+
+    m_settingsController.reset(new SettingsController(m_serversModel, m_containersModel, m_settings));
+    m_engine->rootContext()->setContextProperty("SettingsController", m_settingsController.get());
+}