#include "amnezia_application.h"

#include <QClipboard>
#include <QFontDatabase>
<<<<<<< HEAD
#include <QQuickStyle>
=======
#include <QMimeData>
>>>>>>> e0c2f873
#include <QStandardPaths>
#include <QTextDocument>
#include <QTimer>
#include <QTranslator>

<<<<<<< HEAD
#include "defines.h"
#include "logger.h"
=======

#include "core/servercontroller.h"
#include "logger.h"
#include "version.h"
#include <QQuickStyle>
>>>>>>> e0c2f873

#include "platforms/ios/QRCodeReaderBase.h"

#include "ui/pages.h"

#if defined(Q_OS_IOS)
    #include "platforms/ios/QtAppDelegate-C-Interface.h"
#endif

#if defined(Q_OS_ANDROID) || defined(Q_OS_IOS)
AmneziaApplication::AmneziaApplication(int &argc, char *argv[]) : AMNEZIA_BASE_CLASS(argc, argv)
#else
AmneziaApplication::AmneziaApplication(int &argc, char *argv[], bool allowSecondary, SingleApplication::Options options,
                                       int timeout, const QString &userData)
    : SingleApplication(argc, argv, allowSecondary, options, timeout, userData)
#endif
{
    setQuitOnLastWindowClosed(false);

    // Fix config file permissions
#ifdef Q_OS_LINUX && !defined(Q_OS_ANDROID)
    {
        QSettings s(ORGANIZATION_NAME, APPLICATION_NAME);
        s.setValue("permFixed", true);
    }

    QString configLoc1 = QStandardPaths::standardLocations(QStandardPaths::ConfigLocation).first() + "/"
            + ORGANIZATION_NAME + "/" + APPLICATION_NAME + ".conf";
    QFile::setPermissions(configLoc1, QFileDevice::ReadOwner | QFileDevice::WriteOwner);

    QString configLoc2 = QStandardPaths::standardLocations(QStandardPaths::ConfigLocation).first() + "/"
            + ORGANIZATION_NAME + "/" + APPLICATION_NAME + "/" + APPLICATION_NAME + ".conf";
    QFile::setPermissions(configLoc2, QFileDevice::ReadOwner | QFileDevice::WriteOwner);
#endif

    m_settings = std::shared_ptr<Settings>(new Settings);
}

AmneziaApplication::~AmneziaApplication()
{
    if (m_engine) {
        QObject::disconnect(m_engine, 0, 0, 0);
        delete m_engine;
    }

    if (m_protocolProps)
        delete m_protocolProps;
    if (m_containerProps)
        delete m_containerProps;
}

void AmneziaApplication::init()
{
    m_engine = new QQmlApplicationEngine;

    const QUrl url(QStringLiteral("qrc:/ui/qml/main2.qml"));
    QObject::connect(
            m_engine, &QQmlApplicationEngine::objectCreated, this,
            [url](QObject *obj, const QUrl &objUrl) {
                if (!obj && url == objUrl)
                    QCoreApplication::exit(-1);
            },
            Qt::QueuedConnection);

    m_engine->rootContext()->setContextProperty("Debug", &Logger::Instance());

    //
    m_containersModel.reset(new ContainersModel(m_settings, this));
    m_engine->rootContext()->setContextProperty("ContainersModel", m_containersModel.get());

    m_serversModel.reset(new ServersModel(m_settings, this));
    m_engine->rootContext()->setContextProperty("ServersModel", m_serversModel.get());
    connect(m_serversModel.get(), &ServersModel::currentlyProcessedServerIndexChanged, m_containersModel.get(),
            &ContainersModel::setCurrentlyProcessedServerIndex);

    m_configurator = std::shared_ptr<VpnConfigurator>(new VpnConfigurator(m_settings, this));
    m_vpnConnection.reset(new VpnConnection(m_settings, m_configurator));

    m_connectionController.reset(new ConnectionController(m_serversModel, m_containersModel, m_vpnConnection));
    m_engine->rootContext()->setContextProperty("ConnectionController", m_connectionController.get());

    m_pageController.reset(new PageController(m_serversModel));
    m_engine->rootContext()->setContextProperty("PageController", m_pageController.get());

    m_installController.reset(new InstallController(m_serversModel, m_containersModel, m_settings));
    m_engine->rootContext()->setContextProperty("InstallController", m_installController.get());

    m_importController.reset(new ImportController(m_serversModel, m_containersModel, m_settings));
    m_engine->rootContext()->setContextProperty("ImportController", m_importController.get());

    m_exportController.reset(new ExportController(m_serversModel, m_containersModel, m_settings, m_configurator));
    m_engine->rootContext()->setContextProperty("ExportController", m_exportController.get());

    m_settingsController.reset(new SettingsController(m_serversModel, m_containersModel, m_settings));
    m_engine->rootContext()->setContextProperty("SettingsController", m_settingsController.get());

    //

    m_engine->load(url);

    //    if (m_engine->rootObjects().size() > 0) {
    //        m_uiLogic->setQmlRoot(m_engine->rootObjects().at(0));
    //    }

    if (m_settings->isSaveLogs()) {
        if (!Logger::init()) {
            qWarning() << "Initialization of debug subsystem failed";
        }
    }

<<<<<<< HEAD
    // #ifdef Q_OS_WIN
    //     if (m_parser.isSet("a")) m_uiLogic->showOnStartup();
    //     else emit m_uiLogic->show();
    // #else
    //     m_uiLogic->showOnStartup();
    // #endif

    //    // TODO - fix
    // #if !defined(Q_OS_ANDROID) && !defined(Q_OS_IOS)
    //    if (isPrimary()) {
    //        QObject::connect(this, &SingleApplication::instanceStarted, m_uiLogic, [this](){
    //            qDebug() << "Secondary instance started, showing this window instead";
    //            emit m_uiLogic->show();
    //            emit m_uiLogic->raise();
    //        });
    //    }
    // #endif
=======
#ifdef Q_OS_WIN
    if (m_parser.isSet("a")) m_uiLogic->showOnStartup();
    else emit m_uiLogic->show();
#else
    m_uiLogic->showOnStartup();
#endif

    // TODO - fix
#if !defined(Q_OS_ANDROID) && !defined(Q_OS_IOS)
    if (isPrimary()) {
        QObject::connect(this, &SingleApplication::instanceStarted, m_uiLogic, [this](){
            qDebug() << "Secondary instance started, showing this window instead";
            emit m_uiLogic->show();
            emit m_uiLogic->raise();
        });
    }
#endif

// Android TextField clipboard workaround
// https://bugreports.qt.io/browse/QTBUG-113461
#ifdef Q_OS_ANDROID
    QObject::connect(qApp, &QApplication::applicationStateChanged, [](Qt::ApplicationState state) {
        if (state == Qt::ApplicationActive) {
            if (qApp->clipboard()->mimeData()->formats().contains("text/html")) {
                QTextDocument doc;
                doc.setHtml(qApp->clipboard()->mimeData()->html());
                qApp->clipboard()->setText(doc.toPlainText());
            }
        }
    });
#endif
>>>>>>> e0c2f873
}

void AmneziaApplication::registerTypes()
{
    qRegisterMetaType<ServerCredentials>("ServerCredentials");

    qRegisterMetaType<DockerContainer>("DockerContainer");
    qRegisterMetaType<TransportProto>("TransportProto");
    qRegisterMetaType<Proto>("Proto");
    qRegisterMetaType<ServiceType>("ServiceType");

    declareQmlProtocolEnum();
    declareQmlContainerEnum();

    qmlRegisterType<QRCodeReader>("QRCodeReader", 1, 0, "QRCodeReader");

    m_containerProps = new ContainerProps;
    qmlRegisterSingletonInstance("ContainerProps", 1, 0, "ContainerProps", m_containerProps);

    m_protocolProps = new ProtocolProps;
    qmlRegisterSingletonInstance("ProtocolProps", 1, 0, "ProtocolProps", m_protocolProps);

    qmlRegisterSingletonType(QUrl("qrc:/ui/qml/Filters/ContainersModelFilters.qml"), "ContainersModelFilters", 1, 0,
                             "ContainersModelFilters");

    //
    Vpn::declareQmlVpnConnectionStateEnum();
    PageLoader::declareQmlPageEnum();
}

void AmneziaApplication::loadFonts()
{
    QQuickStyle::setStyle("Basic");

    QFontDatabase::addApplicationFont(":/fonts/pt-root-ui_vf.ttf");
}

void AmneziaApplication::loadTranslator()
{
    m_translator = new QTranslator;
    if (m_translator->load(QLocale(), QString("amneziavpn"), QLatin1String("_"), QLatin1String(":/translations"))) {
        installTranslator(m_translator);
    }
}

bool AmneziaApplication::parseCommands()
{
    m_parser.setApplicationDescription(APPLICATION_NAME);
    m_parser.addHelpOption();
    m_parser.addVersionOption();

    QCommandLineOption c_autostart { { "a", "autostart" }, "System autostart" };
    m_parser.addOption(c_autostart);

    QCommandLineOption c_cleanup { { "c", "cleanup" }, "Cleanup logs" };
    m_parser.addOption(c_cleanup);

    m_parser.process(*this);

    if (m_parser.isSet(c_cleanup)) {
        Logger::cleanUp();
        QTimer::singleShot(100, this, [this] { quit(); });
        exec();
        return false;
    }
    return true;
}

QQmlApplicationEngine *AmneziaApplication::qmlEngine() const
{
    return m_engine;
}
<|MERGE_RESOLUTION|>--- conflicted
+++ resolved
@@ -1,257 +1,230 @@
-#include "amnezia_application.h"
-
-#include <QClipboard>
-#include <QFontDatabase>
-<<<<<<< HEAD
-#include <QQuickStyle>
-=======
-#include <QMimeData>
->>>>>>> e0c2f873
-#include <QStandardPaths>
-#include <QTextDocument>
-#include <QTimer>
-#include <QTranslator>
-
-<<<<<<< HEAD
-#include "defines.h"
-#include "logger.h"
-=======
-
-#include "core/servercontroller.h"
-#include "logger.h"
-#include "version.h"
-#include <QQuickStyle>
->>>>>>> e0c2f873
-
-#include "platforms/ios/QRCodeReaderBase.h"
-
-#include "ui/pages.h"
-
-#if defined(Q_OS_IOS)
-    #include "platforms/ios/QtAppDelegate-C-Interface.h"
-#endif
-
-#if defined(Q_OS_ANDROID) || defined(Q_OS_IOS)
-AmneziaApplication::AmneziaApplication(int &argc, char *argv[]) : AMNEZIA_BASE_CLASS(argc, argv)
-#else
-AmneziaApplication::AmneziaApplication(int &argc, char *argv[], bool allowSecondary, SingleApplication::Options options,
-                                       int timeout, const QString &userData)
-    : SingleApplication(argc, argv, allowSecondary, options, timeout, userData)
-#endif
-{
-    setQuitOnLastWindowClosed(false);
-
-    // Fix config file permissions
-#ifdef Q_OS_LINUX && !defined(Q_OS_ANDROID)
-    {
-        QSettings s(ORGANIZATION_NAME, APPLICATION_NAME);
-        s.setValue("permFixed", true);
-    }
-
-    QString configLoc1 = QStandardPaths::standardLocations(QStandardPaths::ConfigLocation).first() + "/"
-            + ORGANIZATION_NAME + "/" + APPLICATION_NAME + ".conf";
-    QFile::setPermissions(configLoc1, QFileDevice::ReadOwner | QFileDevice::WriteOwner);
-
-    QString configLoc2 = QStandardPaths::standardLocations(QStandardPaths::ConfigLocation).first() + "/"
-            + ORGANIZATION_NAME + "/" + APPLICATION_NAME + "/" + APPLICATION_NAME + ".conf";
-    QFile::setPermissions(configLoc2, QFileDevice::ReadOwner | QFileDevice::WriteOwner);
-#endif
-
-    m_settings = std::shared_ptr<Settings>(new Settings);
-}
-
-AmneziaApplication::~AmneziaApplication()
-{
-    if (m_engine) {
-        QObject::disconnect(m_engine, 0, 0, 0);
-        delete m_engine;
-    }
-
-    if (m_protocolProps)
-        delete m_protocolProps;
-    if (m_containerProps)
-        delete m_containerProps;
-}
-
-void AmneziaApplication::init()
-{
-    m_engine = new QQmlApplicationEngine;
-
-    const QUrl url(QStringLiteral("qrc:/ui/qml/main2.qml"));
-    QObject::connect(
-            m_engine, &QQmlApplicationEngine::objectCreated, this,
-            [url](QObject *obj, const QUrl &objUrl) {
-                if (!obj && url == objUrl)
-                    QCoreApplication::exit(-1);
-            },
-            Qt::QueuedConnection);
-
-    m_engine->rootContext()->setContextProperty("Debug", &Logger::Instance());
-
-    //
-    m_containersModel.reset(new ContainersModel(m_settings, this));
-    m_engine->rootContext()->setContextProperty("ContainersModel", m_containersModel.get());
-
-    m_serversModel.reset(new ServersModel(m_settings, this));
-    m_engine->rootContext()->setContextProperty("ServersModel", m_serversModel.get());
-    connect(m_serversModel.get(), &ServersModel::currentlyProcessedServerIndexChanged, m_containersModel.get(),
-            &ContainersModel::setCurrentlyProcessedServerIndex);
-
-    m_configurator = std::shared_ptr<VpnConfigurator>(new VpnConfigurator(m_settings, this));
-    m_vpnConnection.reset(new VpnConnection(m_settings, m_configurator));
-
-    m_connectionController.reset(new ConnectionController(m_serversModel, m_containersModel, m_vpnConnection));
-    m_engine->rootContext()->setContextProperty("ConnectionController", m_connectionController.get());
-
-    m_pageController.reset(new PageController(m_serversModel));
-    m_engine->rootContext()->setContextProperty("PageController", m_pageController.get());
-
-    m_installController.reset(new InstallController(m_serversModel, m_containersModel, m_settings));
-    m_engine->rootContext()->setContextProperty("InstallController", m_installController.get());
-
-    m_importController.reset(new ImportController(m_serversModel, m_containersModel, m_settings));
-    m_engine->rootContext()->setContextProperty("ImportController", m_importController.get());
-
-    m_exportController.reset(new ExportController(m_serversModel, m_containersModel, m_settings, m_configurator));
-    m_engine->rootContext()->setContextProperty("ExportController", m_exportController.get());
-
-    m_settingsController.reset(new SettingsController(m_serversModel, m_containersModel, m_settings));
-    m_engine->rootContext()->setContextProperty("SettingsController", m_settingsController.get());
-
-    //
-
-    m_engine->load(url);
-
-    //    if (m_engine->rootObjects().size() > 0) {
-    //        m_uiLogic->setQmlRoot(m_engine->rootObjects().at(0));
-    //    }
-
-    if (m_settings->isSaveLogs()) {
-        if (!Logger::init()) {
-            qWarning() << "Initialization of debug subsystem failed";
-        }
-    }
-
-<<<<<<< HEAD
-    // #ifdef Q_OS_WIN
-    //     if (m_parser.isSet("a")) m_uiLogic->showOnStartup();
-    //     else emit m_uiLogic->show();
-    // #else
-    //     m_uiLogic->showOnStartup();
-    // #endif
-
-    //    // TODO - fix
-    // #if !defined(Q_OS_ANDROID) && !defined(Q_OS_IOS)
-    //    if (isPrimary()) {
-    //        QObject::connect(this, &SingleApplication::instanceStarted, m_uiLogic, [this](){
-    //            qDebug() << "Secondary instance started, showing this window instead";
-    //            emit m_uiLogic->show();
-    //            emit m_uiLogic->raise();
-    //        });
-    //    }
-    // #endif
-=======
-#ifdef Q_OS_WIN
-    if (m_parser.isSet("a")) m_uiLogic->showOnStartup();
-    else emit m_uiLogic->show();
-#else
-    m_uiLogic->showOnStartup();
-#endif
-
-    // TODO - fix
-#if !defined(Q_OS_ANDROID) && !defined(Q_OS_IOS)
-    if (isPrimary()) {
-        QObject::connect(this, &SingleApplication::instanceStarted, m_uiLogic, [this](){
-            qDebug() << "Secondary instance started, showing this window instead";
-            emit m_uiLogic->show();
-            emit m_uiLogic->raise();
-        });
-    }
-#endif
-
-// Android TextField clipboard workaround
-// https://bugreports.qt.io/browse/QTBUG-113461
-#ifdef Q_OS_ANDROID
-    QObject::connect(qApp, &QApplication::applicationStateChanged, [](Qt::ApplicationState state) {
-        if (state == Qt::ApplicationActive) {
-            if (qApp->clipboard()->mimeData()->formats().contains("text/html")) {
-                QTextDocument doc;
-                doc.setHtml(qApp->clipboard()->mimeData()->html());
-                qApp->clipboard()->setText(doc.toPlainText());
-            }
-        }
-    });
-#endif
->>>>>>> e0c2f873
-}
-
-void AmneziaApplication::registerTypes()
-{
-    qRegisterMetaType<ServerCredentials>("ServerCredentials");
-
-    qRegisterMetaType<DockerContainer>("DockerContainer");
-    qRegisterMetaType<TransportProto>("TransportProto");
-    qRegisterMetaType<Proto>("Proto");
-    qRegisterMetaType<ServiceType>("ServiceType");
-
-    declareQmlProtocolEnum();
-    declareQmlContainerEnum();
-
-    qmlRegisterType<QRCodeReader>("QRCodeReader", 1, 0, "QRCodeReader");
-
-    m_containerProps = new ContainerProps;
-    qmlRegisterSingletonInstance("ContainerProps", 1, 0, "ContainerProps", m_containerProps);
-
-    m_protocolProps = new ProtocolProps;
-    qmlRegisterSingletonInstance("ProtocolProps", 1, 0, "ProtocolProps", m_protocolProps);
-
-    qmlRegisterSingletonType(QUrl("qrc:/ui/qml/Filters/ContainersModelFilters.qml"), "ContainersModelFilters", 1, 0,
-                             "ContainersModelFilters");
-
-    //
-    Vpn::declareQmlVpnConnectionStateEnum();
-    PageLoader::declareQmlPageEnum();
-}
-
-void AmneziaApplication::loadFonts()
-{
-    QQuickStyle::setStyle("Basic");
-
-    QFontDatabase::addApplicationFont(":/fonts/pt-root-ui_vf.ttf");
-}
-
-void AmneziaApplication::loadTranslator()
-{
-    m_translator = new QTranslator;
-    if (m_translator->load(QLocale(), QString("amneziavpn"), QLatin1String("_"), QLatin1String(":/translations"))) {
-        installTranslator(m_translator);
-    }
-}
-
-bool AmneziaApplication::parseCommands()
-{
-    m_parser.setApplicationDescription(APPLICATION_NAME);
-    m_parser.addHelpOption();
-    m_parser.addVersionOption();
-
-    QCommandLineOption c_autostart { { "a", "autostart" }, "System autostart" };
-    m_parser.addOption(c_autostart);
-
-    QCommandLineOption c_cleanup { { "c", "cleanup" }, "Cleanup logs" };
-    m_parser.addOption(c_cleanup);
-
-    m_parser.process(*this);
-
-    if (m_parser.isSet(c_cleanup)) {
-        Logger::cleanUp();
-        QTimer::singleShot(100, this, [this] { quit(); });
-        exec();
-        return false;
-    }
-    return true;
-}
-
-QQmlApplicationEngine *AmneziaApplication::qmlEngine() const
-{
-    return m_engine;
-}
+#include "amnezia_application.h"
+
+#include <QClipboard>
+#include <QFontDatabase>
+#include <QMimeData>
+#include <QStandardPaths>
+#include <QTextDocument>
+#include <QTimer>
+#include <QTranslator>
+#include <QQuickStyle>
+
+
+#include "core/servercontroller.h"
+#include "logger.h"
+#include "version.h"
+
+#include "platforms/ios/QRCodeReaderBase.h"
+
+#include "ui/pages.h"
+
+#if defined(Q_OS_IOS)
+    #include "platforms/ios/QtAppDelegate-C-Interface.h"
+#endif
+
+#if defined(Q_OS_ANDROID) || defined(Q_OS_IOS)
+AmneziaApplication::AmneziaApplication(int &argc, char *argv[]) : AMNEZIA_BASE_CLASS(argc, argv)
+#else
+AmneziaApplication::AmneziaApplication(int &argc, char *argv[], bool allowSecondary, SingleApplication::Options options,
+                                       int timeout, const QString &userData)
+    : SingleApplication(argc, argv, allowSecondary, options, timeout, userData)
+#endif
+{
+    setQuitOnLastWindowClosed(false);
+
+    // Fix config file permissions
+#ifdef Q_OS_LINUX && !defined(Q_OS_ANDROID)
+    {
+        QSettings s(ORGANIZATION_NAME, APPLICATION_NAME);
+        s.setValue("permFixed", true);
+    }
+
+    QString configLoc1 = QStandardPaths::standardLocations(QStandardPaths::ConfigLocation).first() + "/"
+            + ORGANIZATION_NAME + "/" + APPLICATION_NAME + ".conf";
+    QFile::setPermissions(configLoc1, QFileDevice::ReadOwner | QFileDevice::WriteOwner);
+
+    QString configLoc2 = QStandardPaths::standardLocations(QStandardPaths::ConfigLocation).first() + "/"
+            + ORGANIZATION_NAME + "/" + APPLICATION_NAME + "/" + APPLICATION_NAME + ".conf";
+    QFile::setPermissions(configLoc2, QFileDevice::ReadOwner | QFileDevice::WriteOwner);
+#endif
+
+    m_settings = std::shared_ptr<Settings>(new Settings);
+}
+
+AmneziaApplication::~AmneziaApplication()
+{
+    if (m_engine) {
+        QObject::disconnect(m_engine, 0, 0, 0);
+        delete m_engine;
+    }
+
+    if (m_protocolProps)
+        delete m_protocolProps;
+    if (m_containerProps)
+        delete m_containerProps;
+}
+
+void AmneziaApplication::init()
+{
+    m_engine = new QQmlApplicationEngine;
+
+    const QUrl url(QStringLiteral("qrc:/ui/qml/main2.qml"));
+    QObject::connect(
+            m_engine, &QQmlApplicationEngine::objectCreated, this,
+            [url](QObject *obj, const QUrl &objUrl) {
+                if (!obj && url == objUrl)
+                    QCoreApplication::exit(-1);
+            },
+            Qt::QueuedConnection);
+
+    m_engine->rootContext()->setContextProperty("Debug", &Logger::Instance());
+
+    //
+    m_containersModel.reset(new ContainersModel(m_settings, this));
+    m_engine->rootContext()->setContextProperty("ContainersModel", m_containersModel.get());
+
+    m_serversModel.reset(new ServersModel(m_settings, this));
+    m_engine->rootContext()->setContextProperty("ServersModel", m_serversModel.get());
+    connect(m_serversModel.get(), &ServersModel::currentlyProcessedServerIndexChanged, m_containersModel.get(),
+            &ContainersModel::setCurrentlyProcessedServerIndex);
+
+    m_configurator = std::shared_ptr<VpnConfigurator>(new VpnConfigurator(m_settings, this));
+    m_vpnConnection.reset(new VpnConnection(m_settings, m_configurator));
+
+    m_connectionController.reset(new ConnectionController(m_serversModel, m_containersModel, m_vpnConnection));
+    m_engine->rootContext()->setContextProperty("ConnectionController", m_connectionController.get());
+
+    m_pageController.reset(new PageController(m_serversModel));
+    m_engine->rootContext()->setContextProperty("PageController", m_pageController.get());
+
+    m_installController.reset(new InstallController(m_serversModel, m_containersModel, m_settings));
+    m_engine->rootContext()->setContextProperty("InstallController", m_installController.get());
+
+    m_importController.reset(new ImportController(m_serversModel, m_containersModel, m_settings));
+    m_engine->rootContext()->setContextProperty("ImportController", m_importController.get());
+
+    m_exportController.reset(new ExportController(m_serversModel, m_containersModel, m_settings, m_configurator));
+    m_engine->rootContext()->setContextProperty("ExportController", m_exportController.get());
+
+    m_settingsController.reset(new SettingsController(m_serversModel, m_containersModel, m_settings));
+    m_engine->rootContext()->setContextProperty("SettingsController", m_settingsController.get());
+
+    //
+
+    m_engine->load(url);
+
+    //    if (m_engine->rootObjects().size() > 0) {
+    //        m_uiLogic->setQmlRoot(m_engine->rootObjects().at(0));
+    //    }
+
+    if (m_settings->isSaveLogs()) {
+        if (!Logger::init()) {
+            qWarning() << "Initialization of debug subsystem failed";
+        }
+    }
+
+    // #ifdef Q_OS_WIN
+    //     if (m_parser.isSet("a")) m_uiLogic->showOnStartup();
+    //     else emit m_uiLogic->show();
+    // #else
+    //     m_uiLogic->showOnStartup();
+    // #endif
+
+#endif
+
+    // TODO - fix
+#if !defined(Q_OS_ANDROID) && !defined(Q_OS_IOS)
+    if (isPrimary()) {
+        QObject::connect(this, &SingleApplication::instanceStarted, m_uiLogic, [this](){
+            qDebug() << "Secondary instance started, showing this window instead";
+            emit m_uiLogic->show();
+            emit m_uiLogic->raise();
+        });
+    }
+#endif
+
+// Android TextField clipboard workaround
+// https://bugreports.qt.io/browse/QTBUG-113461
+#ifdef Q_OS_ANDROID
+    QObject::connect(qApp, &QApplication::applicationStateChanged, [](Qt::ApplicationState state) {
+        if (state == Qt::ApplicationActive) {
+            if (qApp->clipboard()->mimeData()->formats().contains("text/html")) {
+                QTextDocument doc;
+                doc.setHtml(qApp->clipboard()->mimeData()->html());
+                qApp->clipboard()->setText(doc.toPlainText());
+            }
+        }
+    });
+#endif
+}
+
+void AmneziaApplication::registerTypes()
+{
+    qRegisterMetaType<ServerCredentials>("ServerCredentials");
+
+    qRegisterMetaType<DockerContainer>("DockerContainer");
+    qRegisterMetaType<TransportProto>("TransportProto");
+    qRegisterMetaType<Proto>("Proto");
+    qRegisterMetaType<ServiceType>("ServiceType");
+
+    declareQmlProtocolEnum();
+    declareQmlContainerEnum();
+
+    qmlRegisterType<QRCodeReader>("QRCodeReader", 1, 0, "QRCodeReader");
+
+    m_containerProps = new ContainerProps;
+    qmlRegisterSingletonInstance("ContainerProps", 1, 0, "ContainerProps", m_containerProps);
+
+    m_protocolProps = new ProtocolProps;
+    qmlRegisterSingletonInstance("ProtocolProps", 1, 0, "ProtocolProps", m_protocolProps);
+
+    qmlRegisterSingletonType(QUrl("qrc:/ui/qml/Filters/ContainersModelFilters.qml"), "ContainersModelFilters", 1, 0,
+                             "ContainersModelFilters");
+
+    //
+    Vpn::declareQmlVpnConnectionStateEnum();
+    PageLoader::declareQmlPageEnum();
+}
+
+void AmneziaApplication::loadFonts()
+{
+    QQuickStyle::setStyle("Basic");
+
+    QFontDatabase::addApplicationFont(":/fonts/pt-root-ui_vf.ttf");
+}
+
+void AmneziaApplication::loadTranslator()
+{
+    m_translator = new QTranslator;
+    if (m_translator->load(QLocale(), QString("amneziavpn"), QLatin1String("_"), QLatin1String(":/translations"))) {
+        installTranslator(m_translator);
+    }
+}
+
+bool AmneziaApplication::parseCommands()
+{
+    m_parser.setApplicationDescription(APPLICATION_NAME);
+    m_parser.addHelpOption();
+    m_parser.addVersionOption();
+
+    QCommandLineOption c_autostart { { "a", "autostart" }, "System autostart" };
+    m_parser.addOption(c_autostart);
+
+    QCommandLineOption c_cleanup { { "c", "cleanup" }, "Cleanup logs" };
+    m_parser.addOption(c_cleanup);
+
+    m_parser.process(*this);
+
+    if (m_parser.isSet(c_cleanup)) {
+        Logger::cleanUp();
+        QTimer::singleShot(100, this, [this] { quit(); });
+        exec();
+        return false;
+    }
+    return true;
+}
+
+QQmlApplicationEngine *AmneziaApplication::qmlEngine() const
+{
+    return m_engine;
+}