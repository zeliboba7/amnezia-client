--- conflicted
+++ resolved
@@ -134,13 +134,8 @@
 
     defaultConfig {
         resConfig "en"
-<<<<<<< HEAD
-        minSdkVersion = minSdkVer
-        targetSdkVersion = 30
-=======
         minSdkVersion = 24
         targetSdkVersion = 31
->>>>>>> a5cf2d37
         versionCode 10 // Change to a higher number
         versionName "2.0.10" // Change to a higher number
 
