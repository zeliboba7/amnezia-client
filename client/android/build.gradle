apply plugin: 'com.github.ben-manes.versions'

buildscript {
   ext{
       kotlin_version = "1.7.22"
       //  for libwg
       appcompatVersion = '1.1.0'
       annotationsVersion = '1.0.1'
       databindingVersion = '3.3.1'
       jsr305Version = '3.0.2'
       streamsupportVersion = '1.7.0'
       threetenabpVersion = '1.1.1'
       groupName = 'org.amnezia.vpn'
       minSdkVer = '24'
   }

    repositories {
        google()
        jcenter()
        mavenCentral()
    }

    dependencies {
        classpath 'com.android.tools.build:gradle:7.2.1'
        classpath 'com.github.ben-manes:gradle-versions-plugin:0.21.0'
        classpath 'com.vanniktech:gradle-maven-publish-plugin:0.8.0'
        classpath "org.jetbrains.kotlin:kotlin-gradle-plugin:$kotlin_version"
        classpath "org.jetbrains.kotlin:kotlin-serialization:$kotlin_version"
    }
}

apply plugin: 'com.android.application'
apply plugin: 'kotlin-android'
apply plugin: 'kotlin-android-extensions'
apply plugin: 'kotlinx-serialization'
apply plugin: 'kotlin-kapt'

dependencies {
    implementation fileTree(dir: 'libs', include: ['*.jar', '*.aar'])
<<<<<<< HEAD
    implementation group: 'org.json', name: 'json', version: '20220924'
    implementation 'androidx.core:core-ktx:1.1.0'
=======

    implementation 'androidx.core:core-ktx:1.7.0'

    implementation 'androidx.appcompat:appcompat:1.4.1'

>>>>>>> 1dd79d9e
    implementation "androidx.security:security-crypto:1.1.0-alpha03"
    implementation "androidx.security:security-identity-credential:1.0.0-alpha02"

    implementation "org.jetbrains.kotlinx:kotlinx-serialization-json:1.2.2"
    implementation "org.jetbrains.kotlinx:kotlinx-coroutines-android:1.3.0"
    implementation "org.jetbrains.kotlinx:kotlinx-coroutines-core:1.3.0"

    coreLibraryDesugaring "com.android.tools:desugar_jdk_libs:1.1.5"

    implementation project(path: ':shadowsocks')

    // CameraX core library using the camera2 implementation
    def camerax_version = "1.2.1"
    implementation("androidx.camera:camera-core:${camerax_version}")
    implementation("androidx.camera:camera-camera2:${camerax_version}")
    implementation("androidx.camera:camera-lifecycle:${camerax_version}")
    implementation("androidx.camera:camera-view:${camerax_version}")
    implementation("androidx.camera:camera-extensions:${camerax_version}")

    def camerax_ml_version = "1.2.0-beta02"
    def ml_kit_version = "17.0.3"
    implementation("androidx.camera:camera-mlkit-vision:${camerax_ml_version}")
    implementation("com.google.mlkit:barcode-scanning:${ml_kit_version}")
}

androidExtensions {
    experimental = true
}

android {
    /*******************************************************
     * The following variables:
     * - androidBuildToolsVersion,
     * - androidCompileSdkVersion
     * - qt5AndroidDir - holds the path to qt android files
     *                   needed to build any Qt application
     *                   on Android.
     *
     * are defined in gradle.properties file. This file is
     * updated by QtCreator and androiddeployqt tools.
     * Changing them manually might break the compilation!
     *******************************************************/

    compileSdkVersion androidCompileSdkVersion.toInteger()

    buildToolsVersion androidBuildToolsVersion
    ndkVersion androidNdkVersion

    // Extract native libraries from the APK
    packagingOptions.jniLibs.useLegacyPackaging true

    dexOptions {
       javaMaxHeapSize "3g"
    }

    sourceSets {
        main {
            manifest.srcFile 'AndroidManifest.xml'
            java.srcDirs = [qtAndroidDir + '/src', 'src', 'java']
            aidl.srcDirs = [qtAndroidDir + '/src', 'src', 'aidl']
            res.srcDirs = [qtAndroidDir + '/res', 'res']
            resources.srcDirs = ['resources']
            renderscript.srcDirs = ['src']
            assets.srcDirs = ['assets']
            jniLibs.srcDirs = ['libs']
            androidTest.assets.srcDirs += files("${qt5AndroidDir}/schemas".toString())
       }
    }

    tasks.withType(JavaCompile) {
        options.incremental = true
    }

    compileOptions {
        // Flag to enable support for the new language APIs
        coreLibraryDesugaringEnabled true

        sourceCompatibility JavaVersion.VERSION_1_8
        targetCompatibility JavaVersion.VERSION_1_8
    }
    kotlinOptions.jvmTarget = JavaVersion.VERSION_1_8

    lintOptions {
        abortOnError false
    }

    // Do not compress Qt binary resources file
    aaptOptions {
        noCompress 'rcc'
    }

    defaultConfig {
        resConfig "en"
        minSdkVersion = minSdkVer
        targetSdkVersion = 30
        versionCode 10 // Change to a higher number
        versionName "2.0.10" // Change to a higher number

        javaCompileOptions.annotationProcessorOptions.arguments = [
            "room.schemaLocation": "${qt5AndroidDir}/schemas".toString()
        ]
    }

   buildTypes {
       release {
           // That would enable treeshaking and remove java code that is just called from qt
           minifyEnabled false
           externalNativeBuild {
               cmake {
                   arguments "-DANDROID_PACKAGE_NAME=${groupName}",
                                "-DGRADLE_USER_HOME=${project.gradle.gradleUserHomeDir}",
                                "-DANDROID_PLATFORM=${minSdkVer}"
               }
           }
       }
       debug {
           //applicationIdSuffix ".debug"
           //versionNameSuffix "-debug"
           minifyEnabled false
           externalNativeBuild {
               cmake {
                   arguments "-DANDROID_PACKAGE_NAME=${groupName}",
                                "-DGRADLE_USER_HOME=${project.gradle.gradleUserHomeDir}",
                                "-DANDROID_PLATFORM=${minSdkVer}"
               }
           }
       }
   }

//   externalNativeBuild {
//       cmake {
//           path 'wireguard/CMakeLists.txt'
//       }
//   }

    externalNativeBuild {
        cmake {
            path "${projectDir}/cpp/CMakeLists.txt"
        }
    }
}


<|MERGE_RESOLUTION|>--- conflicted
+++ resolved
@@ -37,16 +37,10 @@
 
 dependencies {
     implementation fileTree(dir: 'libs', include: ['*.jar', '*.aar'])
-<<<<<<< HEAD
     implementation group: 'org.json', name: 'json', version: '20220924'
-    implementation 'androidx.core:core-ktx:1.1.0'
-=======
-
     implementation 'androidx.core:core-ktx:1.7.0'
-
     implementation 'androidx.appcompat:appcompat:1.4.1'
 
->>>>>>> 1dd79d9e
     implementation "androidx.security:security-crypto:1.1.0-alpha03"
     implementation "androidx.security:security-identity-credential:1.0.0-alpha02"
 
