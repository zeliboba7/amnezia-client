apply plugin: 'com.android.library'
apply plugin: 'kotlin-android'
//apply plugin: 'kotlin-android-extensions'
apply plugin: 'kotlin-kapt'
apply plugin: 'kotlin-parcelize'
//apply plugin: 'com.novoda.bintray-release'

android {
    compileSdkVersion androidCompileSdkVersion.toInteger()
    defaultConfig {
        minSdkVersion 24
        targetSdkVersion 31
        versionCode 1
        versionName "1.0.0"

        javaCompileOptions {
            annotationProcessorOptions {
                arguments = ["room.schemaLocation": "$projectDir/schemas".toString()]
            }
        }
    }
    sourceSets {
        androidTest.assets.srcDirs += files("$projectDir/schemas".toString())
    }
    compileOptions {
        sourceCompatibility JavaVersion.VERSION_1_8
        targetCompatibility JavaVersion.VERSION_1_8
    }
    kotlinOptions {
        jvmTarget = '1.8'
    }
    kapt { 
    	correctErrorTypes = true 
    }
}

androidExtensions {
    experimental = true
}

//def lifecycleVersion = '2.0.0'
def roomVersion = "2.4.3"
//def preferencexVersion = '1.0.0'
dependencies {

    implementation 'androidx.lifecycle:lifecycle-common-java8:2.4.0'

    implementation "org.jetbrains.kotlin:kotlin-stdlib-jdk8:1.4.30-M1"
    implementation "org.jetbrains.kotlinx:kotlinx-coroutines-android:1.6.4"
    implementation "org.jetbrains.kotlinx:kotlinx-coroutines-core:1.6.4"

<<<<<<< HEAD

   
=======
    implementation "androidx.core:core-ktx:1.2.0"
>>>>>>> 33efa56f
    implementation "androidx.lifecycle:lifecycle-extensions:2.2.0"
    implementation "androidx.lifecycle:lifecycle-runtime-ktx:2.5.1"
    implementation "androidx.lifecycle:lifecycle-livedata-core-ktx:2.4.0"
    implementation "androidx.lifecycle:lifecycle-viewmodel-ktx:2.2.0"
<<<<<<< HEAD
    implementation "androidx.room:room-runtime:2.5.0" // runtime
    implementation "androidx.preference:preference:1.2.0"
=======
    implementation "androidx.room:room-runtime:$roomVersion" // runtime
    implementation "androidx.preference:preference:1.1.0"
>>>>>>> 33efa56f
    implementation "androidx.work:work-runtime-ktx:2.7.1"
    implementation "androidx.browser:browser:1.3.0-alpha01"
    implementation "androidx.constraintlayout:constraintlayout:1.1.3"
    implementation "com.google.android.material:material:1.2.0-alpha05"
    implementation "androidx.work:work-multiprocess:2.7.1"
    
    implementation "com.android.support:support-compat:27.0.2"
    implementation "androidx.activity:activity:1.6.1"
    implementation "androidx.fragment:fragment:1.3.0"
    implementation "com.jakewharton.timber:timber:5.0.1"
    implementation "com.google.android.gms:play-services-oss-licenses:17.0.0"
    implementation "com.google.code.gson:gson:2.10.1"
    implementation "com.google.firebase:firebase-analytics-ktx:21.2.0"
    implementation "com.google.firebase:firebase-crashlytics:18.3.3"
    implementation "androidx.fragment:fragment-ktx:1.3.0-rc02"
    implementation "androidx.core:core-ktx:1.9.0"

    implementation "dnsjava:dnsjava:3.5.2"
    implementation "org.connectbot.jsocks:jsocks:1.0.0"
    implementation "com.afollestad.material-dialogs:core:2.6.0"
//    api "com.takisoft.preferencex:preferencex:1.0.0"
    implementation 'com.takisoft.preferencex:preferencex:1.1.0'
    
    api 'org.connectbot.jsocks:jsocks:1.0.0'
<<<<<<< HEAD
    api 'androidx.fragment:fragment-ktx:1.5.5'
    
    kapt "androidx.room:room-compiler:2.5.0"
=======

    kapt "androidx.room:room-compiler:$roomVersion"
>>>>>>> 33efa56f
    kapt "androidx.lifecycle:lifecycle-compiler:2.4.0"
}

apply plugin: 'com.google.gms.google-services'<|MERGE_RESOLUTION|>--- conflicted
+++ resolved
@@ -49,23 +49,13 @@
     implementation "org.jetbrains.kotlinx:kotlinx-coroutines-android:1.6.4"
     implementation "org.jetbrains.kotlinx:kotlinx-coroutines-core:1.6.4"
 
-<<<<<<< HEAD
-
-   
-=======
     implementation "androidx.core:core-ktx:1.2.0"
->>>>>>> 33efa56f
     implementation "androidx.lifecycle:lifecycle-extensions:2.2.0"
     implementation "androidx.lifecycle:lifecycle-runtime-ktx:2.5.1"
     implementation "androidx.lifecycle:lifecycle-livedata-core-ktx:2.4.0"
     implementation "androidx.lifecycle:lifecycle-viewmodel-ktx:2.2.0"
-<<<<<<< HEAD
     implementation "androidx.room:room-runtime:2.5.0" // runtime
     implementation "androidx.preference:preference:1.2.0"
-=======
-    implementation "androidx.room:room-runtime:$roomVersion" // runtime
-    implementation "androidx.preference:preference:1.1.0"
->>>>>>> 33efa56f
     implementation "androidx.work:work-runtime-ktx:2.7.1"
     implementation "androidx.browser:browser:1.3.0-alpha01"
     implementation "androidx.constraintlayout:constraintlayout:1.1.3"
@@ -90,14 +80,9 @@
     implementation 'com.takisoft.preferencex:preferencex:1.1.0'
     
     api 'org.connectbot.jsocks:jsocks:1.0.0'
-<<<<<<< HEAD
     api 'androidx.fragment:fragment-ktx:1.5.5'
     
     kapt "androidx.room:room-compiler:2.5.0"
-=======
-
-    kapt "androidx.room:room-compiler:$roomVersion"
->>>>>>> 33efa56f
     kapt "androidx.lifecycle:lifecycle-compiler:2.4.0"
 }
 
