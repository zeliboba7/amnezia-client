/* This Source Code Form is subject to the terms of the Mozilla Public
* License, v. 2.0. If a copy of the MPL was not distributed with this
* file, You can obtain one at http://mozilla.org/MPL/2.0/. */

package org.amnezia.vpn

import android.content.Context
import android.content.Intent
import android.content.pm.PackageManager
import android.net.LocalSocket
import android.net.LocalSocketAddress
import android.net.Network
import android.net.ProxyInfo
import android.os.*
import android.system.ErrnoException
import android.system.Os
import android.system.OsConstants
import android.text.TextUtils
import androidx.core.content.FileProvider
import com.wireguard.android.util.SharedLibraryLoader
import com.wireguard.config.*
import com.wireguard.crypto.Key
import kotlinx.coroutines.CoroutineScope
import kotlinx.coroutines.delay
import kotlinx.coroutines.launch
import org.amnezia.vpn.shadowsocks.core.Core
import org.amnezia.vpn.shadowsocks.core.R
import org.amnezia.vpn.shadowsocks.core.VpnRequestActivity
import org.amnezia.vpn.shadowsocks.core.acl.Acl
import org.amnezia.vpn.shadowsocks.core.bg.*
import org.amnezia.vpn.shadowsocks.core.database.Profile
import org.amnezia.vpn.shadowsocks.core.database.ProfileManager
import org.amnezia.vpn.shadowsocks.core.net.ConcurrentLocalSocketListener
import org.amnezia.vpn.shadowsocks.core.net.DefaultNetworkListener
import org.amnezia.vpn.shadowsocks.core.net.Subnet
import org.amnezia.vpn.shadowsocks.core.preference.DataStore
import org.amnezia.vpn.shadowsocks.core.utils.Key.modeVpn
import org.json.JSONObject
import java.io.Closeable
import java.io.File
import java.io.FileDescriptor
import java.io.IOException
import java.lang.Exception
import java.util.Locale
import android.net.VpnService as BaseVpnService


class VPNService : BaseVpnService(), BaseService.Interface {

    override val data = BaseService.Data(this)
    override val tag: String get() = "VPNService"


    private var conn: ParcelFileDescriptor? = null
    private var worker: ProtectWorker? = null
    private var active = false
    private var metered = false
    private var underlyingNetwork: Network? = null
        set(value) {
            field = value
            if (active && Build.VERSION.SDK_INT >= 22) setUnderlyingNetworks(underlyingNetworks)
        }
    private val underlyingNetworks
        get() =
            // clearing underlyingNetworks makes Android 9+ consider the network to be metered
            if (Build.VERSION.SDK_INT >= 28 && metered) null else underlyingNetwork?.let {
                arrayOf(
                    it
                )
            }

    val handler = Handler(Looper.getMainLooper())
    var runnable: Runnable = object : Runnable {
        override fun run() {
            if (mProtocol.equals("shadowsocks", true)) {
                Log.e(tag, "run:  -----------------: ${data.state}")
                when (data.state) {
                    BaseService.State.Connected -> {
                        currentTunnelHandle = 1
                        isUp = true
                    }
                    BaseService.State.Stopped -> {
                        currentTunnelHandle = -1
                        isUp = false
                    }
                    else -> {

                    }
                }
            }
            handler.postDelayed(this, 1000L) //wait 4 sec and run again
        }
    }

    fun stopTest() {
        handler.removeCallbacks(runnable)
    }


    fun startTest() {
        handler.postDelayed(runnable, 0) //wait 0 ms and run
    }

    companion object {
        private const val VPN_MTU = 1500
        private const val PRIVATE_VLAN4_CLIENT = "172.19.0.1"
        private const val PRIVATE_VLAN4_ROUTER = "172.19.0.2"
        private const val PRIVATE_VLAN6_CLIENT = "fdfe:dcba:9876::1"
        private const val PRIVATE_VLAN6_ROUTER = "fdfe:dcba:9876::2"

        /**
         * https://android.googlesource.com/platform/prebuilts/runtime/+/94fec32/appcompat/hiddenapi-light-greylist.txt#9466
         */
        private val getInt = FileDescriptor::class.java.getDeclaredMethod("getInt$")

 	private fun <T> FileDescriptor.use(block: (FileDescriptor) -> T) = try {
		    block(this)
		} finally {
		    try {
		        Os.close(this)
		    } catch (_: ErrnoException) { }
		}

        @JvmStatic
        fun startService(c: Context) {
            c.applicationContext.startService(
                Intent(c.applicationContext, VPNService::class.java).apply {
                    putExtra("startOnly", true)
                })
        }

        @JvmStatic
        private external fun wgGetConfig(handle: Int): String?

        @JvmStatic
        private external fun wgGetSocketV4(handle: Int): Int

        @JvmStatic
        private external fun wgGetSocketV6(handle: Int): Int

        @JvmStatic
        private external fun wgTurnOff(handle: Int)

        @JvmStatic
        private external fun wgTurnOn(ifName: String, tunFd: Int, settings: String): Int

        @JvmStatic
        private external fun wgVersion(): String?
    }

    private var mBinder: VPNServiceBinder = VPNServiceBinder(this)
    private var mConfig: JSONObject? = null
    private var mProtocol: String? = null
    private var mConnectionTime: Long = 0
    private var mAlreadyInitialised = false
    private var mbuilder: Builder = Builder()

    private var mOpenVPNThreadv3: OpenVPNThreadv3? = null
    var currentTunnelHandle = -1

    private var intent: Intent? = null
    private var flags = 0
    private var startId = 0

    fun init() {
        if (mAlreadyInitialised) {
            return
        }
        Log.init(this)
        SharedLibraryLoader.loadSharedLibrary(this, "wg-go")
        SharedLibraryLoader.loadSharedLibrary(this, "ovpn3")
        Log.i(tag, "Loaded libs")
        Log.e(tag, "Wireguard Version ${wgVersion()}")
        mOpenVPNThreadv3 = OpenVPNThreadv3(this)
        mAlreadyInitialised = true
    }

    override fun onCreate() {
        super.onCreate()
    }

    override fun onUnbind(intent: Intent?): Boolean {
<<<<<<< HEAD
        
=======
>>>>>>> a1167741
        if (!isUp) {
            // If the Qt Client got closed while we were not connected
            // we do not need to stay as a foreground service.
            stopForeground(true)
        }
        return super.onUnbind(intent)
    }

    override fun onDestroy() {
        turnOff()

        super.onDestroy()
    }

    /**
     * EntryPoint for the Service, gets Called when AndroidController.cpp
     * calles bindService. Returns the [VPNServiceBinder] so QT can send Requests to it.
     */
    override fun onBind(intent: Intent): IBinder {
<<<<<<< HEAD
	// This start is from always-on
        if (this.mConfig == null) {
        
            // We don't have tunnel to turn on - Try to create one with last config the service got
            val prefs = Prefs.get(this)
            val lastConfString = prefs.getString("lastConf", "")
            if (lastConfString.isNullOrEmpty()) {
                // We have nothing to connect to -> Exit
                Log.e(tag, "VPN service was triggered without defining a Server or having a tunnel")
                init()
                return mBinder
            }
            this.mConfig = JSONObject(lastConfString)
        }
	
        mProtocol = mConfig!!.getString("protocol")
        Log.e(tag, "mProtocol: $mProtocol")
       
=======

>>>>>>> a1167741
        when (mProtocol) {
            "shadowsocks" -> {
                startShadowsocks()
                startTest()
            }
            else -> {
                init()
            }
        }

        return mBinder
    }

    /**
     * Might be the entryPoint if the Service gets Started via an
     * Service Intent: Might be from Always-On-Vpn from Settings
     * or from Booting the device and having "connect on boot" enabled.
     */
    override fun onStartCommand(intent: Intent?, flags: Int, startId: Int): Int {
        this.intent = intent
        this.flags = flags
        this.startId = startId
        init()
        intent?.let {
            if (!isUp && intent.getBooleanExtra("startOnly", false)) {
                Log.i(tag, "Start only!")
                return START_REDELIVER_INTENT
//                return super<LocalDnsService.Interface>.onStartCommand(intent, flags, startId)
            }
        }
        // This start is from always-on
        if (this.mConfig == null) {
            // We don't have tunnel to turn on - Try to create one with last config the service got
            val prefs = Prefs.get(this)
            val lastConfString = prefs.getString("lastConf", "")
            if (lastConfString.isNullOrEmpty()) {
                // We have nothing to connect to -> Exit
                Log.e(tag, "VPN service was triggered without defining a Server or having a tunnel")
                return super<android.net.VpnService>.onStartCommand(intent, flags, startId)
            }
            this.mConfig = JSONObject(lastConfString)
        }

        mProtocol = mConfig!!.getString("protocol")
        Log.e(tag, "mProtocol: $mProtocol")
        if (mProtocol.equals("shadowsocks", true)) {
		if (prepare(this) != null) {
                startActivity(Intent(this, VpnRequestActivity::class.java).addFlags(Intent.FLAG_ACTIVITY_NEW_TASK))
            } else return super<BaseService.Interface>.onStartCommand(intent, flags, startId)
        
        stopRunner()
        return START_NOT_STICKY
        }
        return START_REDELIVER_INTENT
    }

    // Invoked when the application is revoked.
    // At this moment, the VPN interface is already deactivated by the system.
    override fun onRevoke() {
        Log.v(tag, "Aman: onRevoke....................")
        this.turnOff()
        super.onRevoke()
    }

    var connectionTime: Long = 0
        get() {
            return mConnectionTime
        }

    var isUp: Boolean = false
        get() {
            return when (mProtocol) {
                "cloak",
                "openvpn" -> {
                    field
                }
                else -> {
                    currentTunnelHandle >= 0
                }
            }
        }
        set(value) {
            field = value

            if (value) {
                mBinder.dispatchEvent(VPNServiceBinder.EVENTS.connected, "")
                mConnectionTime = System.currentTimeMillis()
                return
            }
            mBinder.dispatchEvent(VPNServiceBinder.EVENTS.disconnected, "")
            mConnectionTime = 0
        }

    val status: JSONObject
        get() {
            val deviceIpv4: String = ""

            val status = when (mProtocol) {
                "cloak",
                "openvpn" -> {
                    if (mOpenVPNThreadv3 == null) {
                        Status(null, null, null, null)
                    } else {
                        val rx = mOpenVPNThreadv3?.getTotalRxBytes() ?: ""
                        val tx = mOpenVPNThreadv3?.getTotalTxBytes() ?: ""

                        Status(
                            rx.toString(),
                            tx.toString(),
                            if (mConfig!!.has("server")) { mConfig?.getJSONObject("server")?.getString("ipv4Gateway") } else {""},
                            if (mConfig!!.has("device")) { mConfig?.getJSONObject("device")?.getString("ipv4Address") } else {""}
                        )
                    }
                }
                else -> {
                    Status(
                        getConfigValue("rx_bytes"),
                        getConfigValue("tx_bytes"),
                        if (mConfig!!.has("server")) { mConfig?.getJSONObject("server")?.getString("ipv4Gateway") } else {""},
                        if (mConfig!!.has("server")) {mConfig?.getJSONObject("device")?.getString("ipv4Address") } else {""}
                    )
                }
            }

            return JSONObject().apply {
                putOpt("rx_bytes", status.rxBytes)
                putOpt("tx_bytes", status.txBytes)
                putOpt("endpoint", status.endpoint)
                putOpt("deviceIpv4", status.device)
            }
        }

    data class Status(
        var rxBytes: String?,
        var txBytes: String?,
        var endpoint: String?,
        var device: String?
    )

    /*
    * Checks if the VPN Permission is given.
    * If the permission is given, returns true
    * Requests permission and returns false if not.
    */
    fun checkPermissions(): Boolean {
        // See https://developer.android.com/guide/topics/connectivity/vpn#connect_a_service
        // Call Prepare, if we get an Intent back, we dont have the VPN Permission
        // from the user. So we need to pass this to our main Activity and exit here.
        val intent = prepare(this)
        if (intent == null) {
            Log.e(tag, "VPN Permission Already Present")
            return true
        }
        Log.e(tag, "Requesting VPN Permission")
        return false
    }

    fun turnOn(json: JSONObject?): Int {
    
        if (!checkPermissions()) {
            Log.e(tag, "turn on was called without no permissions present!")
            isUp = false
            return 0
        }
        Log.i(tag, "Permission okay")
        mConfig = json!!
        Log.i(tag, "Config: $mConfig")
        mProtocol = mConfig!!.getString("protocol")
        Log.i(tag, "Protocol: $mProtocol")

        when (mProtocol) {
            "cloak",
            "openvpn" -> {
                startOpenVpn()
            }
            "wireguard" -> {
                startWireGuard()
            }
            "shadowsocks" -> {
                startShadowsocks()
                startTest()
            }
            else -> {
                Log.e(tag, "No protocol")
                return 0
            }
        }
        NotificationUtil.show(this)
        return 1
    }

    fun establish(): ParcelFileDescriptor? {
        mbuilder.allowFamily(OsConstants.AF_INET)

        if (Build.VERSION.SDK_INT >= Build.VERSION_CODES.Q) mbuilder.setMetered(false)
        if (Build.VERSION.SDK_INT >= Build.VERSION_CODES.M) setUnderlyingNetworks(null)

        return mbuilder.establish()
    }

    fun setMtu(mtu: Int) {
        mbuilder.setMtu(mtu)
    }

    fun addAddress(ip: String, len: Int) {
        Log.v(tag, "mbuilder.addAddress($ip, $len)")
        mbuilder.addAddress(ip, len)
    }

    fun addRoute(ip: String, len: Int) {
        Log.v(tag, "mbuilder.addRoute($ip, $len)")
        mbuilder.addRoute(ip, len)
    }

    fun addDNS(ip: String) {
        Log.v(tag, "mbuilder.addDnsServer($ip)")
        mbuilder.addDnsServer(ip)
        if ("samsung".equals(Build.BRAND) && Build.VERSION.SDK_INT >= Build.VERSION_CODES.LOLLIPOP) {
            mbuilder.addRoute(ip, 32)
        }
    }

    fun setSessionName(name: String) {
        Log.v(tag, "mbuilder.setSession($name)")
        mbuilder.setSession(name)
    }

    fun addHttpProxy(host: String, port: Int): Boolean {
        val proxyInfo = ProxyInfo.buildDirectProxy(host, port)
        Log.v(tag, "mbuilder.addHttpProxy($host, $port)")
        if (Build.VERSION.SDK_INT >= Build.VERSION_CODES.Q) {
            mbuilder.setHttpProxy(proxyInfo)
        }
        return true
    }

    fun setDomain(domain: String) {
        Log.v(tag, "mbuilder.setDomain($domain)")
        mbuilder.addSearchDomain(domain)
    }

    fun turnOff() {
    
        when (mProtocol) {
            "wireguard" -> {
                wgTurnOff(currentTunnelHandle)
            }
            "cloak",
            "openvpn" -> {
                ovpnTurnOff()
            }
            "shadowsocks" -> {
                stopRunner(false)
                stopTest()
            }
            else -> {
                Log.e(tag, "No protocol")
            }
        }

        currentTunnelHandle = -1
        stopForeground(true)
        isUp = false
        stopSelf()
    }


    private fun ovpnTurnOff() {
        mOpenVPNThreadv3?.stop()
        mOpenVPNThreadv3 = null
        Log.e(tag, "mOpenVPNThreadv3 stop!")
    }

    /**
     * Configures an Android VPN Service Tunnel
     * with a given Wireguard Config
     */
    private fun setupBuilder(config: Config, builder: Builder) {
        // Setup Split tunnel
        for (excludedApplication in config.`interface`.excludedApplications)
            builder.addDisallowedApplication(excludedApplication)

        // Device IP
        for (addr in config.`interface`.addresses) builder.addAddress(addr.address, addr.mask)
        // DNS
        for (addr in config.`interface`.dnsServers) builder.addDnsServer(addr.hostAddress)
        // Add All routes the VPN may route tos
        for (peer in config.peers) {
            for (addr in peer.allowedIps) {
                builder.addRoute(addr.address, addr.mask)
            }
        }
        builder.allowFamily(OsConstants.AF_INET)
        builder.allowFamily(OsConstants.AF_INET6)
        builder.setMtu(config.`interface`.mtu.orElse(1280))

        if (Build.VERSION.SDK_INT >= Build.VERSION_CODES.Q) builder.setMetered(false)
        if (Build.VERSION.SDK_INT >= Build.VERSION_CODES.M) setUnderlyingNetworks(null)

        builder.setBlocking(true)
    }

    /**
     * Gets config value for {key} from the Current
     * running Wireguard tunnel
     */
    private fun getConfigValue(key: String): String? {
        if (!isUp) {
            return null
        }
        val config = wgGetConfig(currentTunnelHandle) ?: return null
        val lines = config.split("\n")
        for (line in lines) {
            val parts = line.split("=")
            val k = parts.first()
            val value = parts.last()
            if (key == k) {
                return value
            }
        }
        return null
    }

    private fun parseConfigData(data: String): Map<String, Map<String, String>> {
        val parseData = mutableMapOf<String, Map<String, String>>()
        var currentSection: Pair<String, MutableMap<String, String>>? = null
        data.lines().forEach { line ->
            if (line.isNotEmpty()) {
                if (line.startsWith('[')) {
                    currentSection?.let {
                        parseData.put(it.first, it.second)
                    }
                    currentSection =
                        line.substring(1, line.indexOfLast { it == ']' }) to mutableMapOf()
                } else {
                    val parameter = line.split("=", limit = 2)
                    currentSection!!.second.put(parameter.first().trim(), parameter.last().trim())
                }
            }
        }
        currentSection?.let {
            parseData.put(it.first, it.second)
        }
        return parseData
    }

    /**
     * Create a Wireguard [Config]  from a [json] string -
     * The [json] will be created in AndroidVpnProtocol.cpp
     */
    private fun buildWireguardConfig(obj: JSONObject): Config {
        val confBuilder = Config.Builder()
        val wireguardConfigData = obj.getJSONObject("wireguard_config_data")
        val config = parseConfigData(wireguardConfigData.getString("config"))
        val peerBuilder = Peer.Builder()
        val peerConfig = config["Peer"]!!
        peerBuilder.setPublicKey(Key.fromBase64(peerConfig["PublicKey"]))
        peerConfig["PresharedKey"]?.let {
            peerBuilder.setPreSharedKey(Key.fromBase64(it))
        }
        val allowedIPList = peerConfig["AllowedIPs"]?.split(",") ?: emptyList()
        if (allowedIPList.isEmpty()) {
            val internet = InetNetwork.parse("0.0.0.0/0") // aka The whole internet.
            peerBuilder.addAllowedIp(internet)
        } else {
            allowedIPList.forEach {
                val network = InetNetwork.parse(it.trim())
                peerBuilder.addAllowedIp(network)
            }
        }
        val endpointConfig = peerConfig["Endpoint"]
        val endpoint = InetEndpoint.parse(endpointConfig)
        peerBuilder.setEndpoint(endpoint)
        peerConfig["PersistentKeepalive"]?.let {
            peerBuilder.setPersistentKeepalive(it.toInt())
        }
        confBuilder.addPeer(peerBuilder.build())

        val ifaceBuilder = Interface.Builder()
        val ifaceConfig = config["Interface"]!!
        ifaceBuilder.parsePrivateKey(ifaceConfig["PrivateKey"])
        ifaceBuilder.addAddress(InetNetwork.parse(ifaceConfig["Address"]))
        ifaceConfig["DNS"]!!.split(",").forEach {
            ifaceBuilder.addDnsServer(InetNetwork.parse(it.trim()).address)
        }

        confBuilder.setInterface(ifaceBuilder.build())

        return confBuilder.build()
    }

    fun getVpnConfig(): JSONObject {
        return mConfig!!
    }

    private fun startShadowsocks() {
        Log.e(tag, "startShadowsocks method enters")
        if (mConfig != null) {
            try {
                Log.e(tag, "Config: $mConfig")

                ProfileManager.clear()
                val profile = Profile()
                
                val shadowsocksConfig = mConfig?.getJSONObject("shadowsocks_config_data")

                if (shadowsocksConfig?.has("name") == true) {
                    profile.name = shadowsocksConfig.getString("name")
                } else {
                    profile.name = "amnezia"
                }
                if (shadowsocksConfig?.has("method") == true) {
                    profile.method = shadowsocksConfig.getString("method").toString()
                }
                if (shadowsocksConfig?.has("server") == true) {
                    profile.host = shadowsocksConfig.getString("server").toString()
                    Log.i(tag, "startShadowsocks: profile.host" + profile.host)
                    
                }
                if (shadowsocksConfig?.has("password") == true) {
                    profile.password = shadowsocksConfig.getString("password").toString()
                }
                if (shadowsocksConfig?.has("server_port") == true) {
                    profile.remotePort = shadowsocksConfig.getInt("server_port")
                    Log.i(tag, "startShadowsocks: profile.remotePort" + profile.remotePort)
                    
                }
                
                 val prefs = Prefs.get(this)
		 prefs.edit()
		    .putString("lastConf", mConfig.toString())
		    .apply()


                profile.proxyApps = false
                profile.bypass = false
                profile.metered = false
                profile.dirty = false
                profile.ipv6 = true

                DataStore.profileId = ProfileManager.createProfile(profile).id
                val switchProfile = Core.switchProfile(DataStore.profileId)
                Log.i(tag, "startShadowsocks: SwitchProfile: $switchProfile")
                intent?.putExtra("startOnly", false)
                onStartCommand(
                    intent,
                    flags,
                    startId
                )

            } catch (e: Exception) {
                Log.e(tag, "Error in startShadowsocks: $e")
            }
        } else {
            Log.e(tag, "Invalid config file!!")
        }
    }

    private fun startOpenVpn() {
        if (isUp || mOpenVPNThreadv3 != null) {
            ovpnTurnOff()
        }

        mOpenVPNThreadv3 = OpenVPNThreadv3(this)

        Thread({
            mOpenVPNThreadv3?.run()
        }).start()
    }

    private fun startWireGuard() {
        val wireguard_conf = buildWireguardConfig(mConfig!!)
        Log.i(tag, "startWireGuard: wireguard_conf : $wireguard_conf")
        if (currentTunnelHandle != -1) {
            Log.e(tag, "Tunnel already up")
            // Turn the tunnel down because this might be a switch
            wgTurnOff(currentTunnelHandle)
        }
        val wgConfig: String = wireguard_conf.toWgUserspaceString()
        val builder = Builder()
        setupBuilder(wireguard_conf, builder)
        builder.setSession("Amnezia")
        builder.establish().use { tun ->
            if (tun == null) return
            Log.i(tag, "Go backend " + wgVersion())
            currentTunnelHandle = wgTurnOn("Amnezia", tun.detachFd(), wgConfig)
        }
        if (currentTunnelHandle < 0) {
            Log.e(tag, "Activation Error Code -> $currentTunnelHandle")
            isUp = false
            return
        }
        protect(wgGetSocketV4(currentTunnelHandle))
        protect(wgGetSocketV6(currentTunnelHandle))
        isUp = true

        // Store the config in case the service gets
        // asked boot vpn from the OS
        val prefs = Prefs.get(this)
        prefs.edit()
            .putString("lastConf", mConfig.toString())
            .apply()
    }

    override suspend fun startProcesses() {
        worker = ProtectWorker().apply { start() }
        try {
            Log.i(tag, "startProcesses: ------------------1")
            super.startProcesses()
            Log.i(tag, "startProcesses: ------------------2")
            sendFd(startVpn())
            Log.i(tag, "startProcesses: ------------------3")
            
        } catch (e: Exception) {
            e.printStackTrace()
        }
    }

    override fun killProcesses(scope: CoroutineScope) {
        super.killProcesses(scope)
        active = false
        scope.launch { DefaultNetworkListener.stop(this) }
        worker?.shutdown(scope)
        worker = null
        conn?.close()
        conn = null
    }

    private suspend fun startVpn(): FileDescriptor {
        val profile = data.proxy!!.profile
        Log.i(tag, "startVpn: -----------------------1")
        val builder = Builder()
                .setConfigureIntent(Core.configureIntent(this))
                .setSession(profile.formattedName)
                .setMtu(VPN_MTU)
                .addAddress(PRIVATE_VLAN4_CLIENT, 30)
                .addDnsServer("8.8.8.8")
            
        Log.i(tag, "startVpn: -----------------------3")
        
        if (profile.ipv6) builder.addAddress(PRIVATE_VLAN6_CLIENT, 126)

        val me = packageName

        if (profile.proxyApps) {
            profile.individual.split('\n')
                    .filter { it != me }
                    .forEach {
                        try {
                            if (profile.bypass) builder.addDisallowedApplication(it)
                            else builder.addAllowedApplication(it)
                        } catch (ex: PackageManager.NameNotFoundException) {
                            Log.i(tag, ex.message.toString())
                        }
                    }
        }
        
        builder.addDisallowedApplication(me)
        
        Log.i(tag, "startVpn: -----------------------4")
        when (profile.route) {
            Acl.ALL, Acl.BYPASS_CHN, Acl.CUSTOM_RULES -> {
            	Log.i(tag, "add route 0.0.0.0")
                builder.addRoute("0.0.0.0", 0)
                if (profile.ipv6) builder.addRoute("::", 0)
            }
            else -> {
            	Log.i(tag, "else add route 0.0.0.0")
                builder.addRoute("0.0.0.0", 0)
                if (profile.ipv6) builder.addRoute("::", 0)
                resources.getStringArray(R.array.bypass_private_route).forEach {
                    val subnet = Subnet.fromString(it)!!
                    builder.addRoute(subnet.address.hostAddress!!, subnet.prefixSize)
                }
                builder.addRoute(PRIVATE_VLAN4_ROUTER, 32)
                // https://issuetracker.google.com/issues/149636790
                if (profile.ipv6) builder.addRoute("2000::", 3)
            }
        }
        
        metered = profile.metered
        active = true   // possible race condition here?
        builder.setUnderlyingNetworks(underlyingNetworks)
        if (Build.VERSION.SDK_INT >= 29) builder.setMetered(metered)

        val conn = builder.establish() ?: throw NullConnectionException()
        this.conn = conn
         
        val cmd = arrayListOf(File(applicationInfo.nativeLibraryDir, Executable.TUN2SOCKS).absolutePath,
                "--netif-ipaddr", PRIVATE_VLAN4_ROUTER,
                "--socks-server-addr", "${DataStore.listenAddress}:${DataStore.portProxy}",
                "--tunmtu", VPN_MTU.toString(),
                "--sock-path", File(Core.deviceStorage.noBackupFilesDir, "sock_path").absolutePath,
                "--dnsgw", "127.0.0.1:${DataStore.portLocalDns}",
                "--loglevel", "info")
        if (profile.ipv6) {
            cmd += "--netif-ip6addr"
            cmd += PRIVATE_VLAN6_ROUTER
        }
        cmd += "--enable-udprelay"
        
        Log.i(tag, "startVpn: -----------------------12")
        data.processes!!.start(cmd, onRestartCallback = {
            try {
                sendFd(conn.fileDescriptor)
            } catch (e: ErrnoException) {
                e.printStackTrace()
                stopRunner(false, e.message)
            }
        })
        Log.i(tag, "startVpn: -----------------------13")
        return conn.fileDescriptor
    }

    private suspend fun sendFd(fd: FileDescriptor) {
        var tries = 0
        val path = File(Core.deviceStorage.noBackupFilesDir, "sock_path").absolutePath
        while (true) try {
            delay(500L shl tries)
            LocalSocket().use { localSocket ->
                localSocket.connect(
                    LocalSocketAddress(
                        path,
                        LocalSocketAddress.Namespace.FILESYSTEM
                    )
                )
                localSocket.setFileDescriptorsForSend(arrayOf(fd))
                localSocket.outputStream.write(42)
            }
            return
        } catch (e: IOException) {
            if (tries > 5) throw e
            tries += 1
        }
    }

    private inner class ProtectWorker : ConcurrentLocalSocketListener("ShadowsocksVpnThread",
            File(Core.deviceStorage.noBackupFilesDir, "protect_path")) {
        override fun acceptInternal(socket: LocalSocket) {
            if (socket.inputStream.read() == -1) return
            val success = socket.ancillaryFileDescriptors!!.single()!!.use { fd ->
                underlyingNetwork.let { network ->
                    if (network != null) try {
                        network.bindSocket(fd)
                        return@let true
                    } catch (e: IOException) {
                        when ((e.cause as? ErrnoException)?.errno) {
                            OsConstants.EPERM, OsConstants.EACCES, OsConstants.ENONET -> Log.e(tag, e.message.toString())
                            else -> Log.e(tag, e.message.toString())
                        }
                        return@let false
                    }
                    protect(getInt.invoke(fd) as Int)
                }
            }
            try {
                socket.outputStream.write(if (success) 0 else 1)
            } catch (_: IOException) { }        // ignore connection early close
        }
    }

    inner class NullConnectionException : NullPointerException() {
        override fun getLocalizedMessage() = getString(R.string.reboot_required)
    }

    class CloseableFd(val fd: FileDescriptor) : Closeable {
        override fun close() = Os.close(fd)
    }
}<|MERGE_RESOLUTION|>--- conflicted
+++ resolved
@@ -180,10 +180,6 @@
     }
 
     override fun onUnbind(intent: Intent?): Boolean {
-<<<<<<< HEAD
-        
-=======
->>>>>>> a1167741
         if (!isUp) {
             // If the Qt Client got closed while we were not connected
             // we do not need to stay as a foreground service.
@@ -203,7 +199,6 @@
      * calles bindService. Returns the [VPNServiceBinder] so QT can send Requests to it.
      */
     override fun onBind(intent: Intent): IBinder {
-<<<<<<< HEAD
 	// This start is from always-on
         if (this.mConfig == null) {
         
@@ -222,9 +217,6 @@
         mProtocol = mConfig!!.getString("protocol")
         Log.e(tag, "mProtocol: $mProtocol")
        
-=======
-
->>>>>>> a1167741
         when (mProtocol) {
             "shadowsocks" -> {
                 startShadowsocks()
