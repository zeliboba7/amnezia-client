#include "cloak_configurator.h"

#include <QFile>
#include <QJsonObject>
#include <QJsonDocument>

#include "core/servercontroller.h"
#include "containers/containers_defs.h"

CloakConfigurator::CloakConfigurator(std::shared_ptr<Settings> settings, QObject *parent):
    ConfiguratorBase(settings, parent)
{

}

QString CloakConfigurator::genCloakConfig(const ServerCredentials &credentials, DockerContainer container,
                                          const QJsonObject &containerConfig, ErrorCode &errorCode)
{
<<<<<<< HEAD
    QString cloakPublicKey = m_serverController->getTextFileFromContainer(container, credentials,
        amnezia::protocols::cloak::ckPublicKeyPath, errorCode);
    cloakPublicKey.replace("\n", "");

    QString cloakBypassUid = m_serverController->getTextFileFromContainer(container, credentials,
        amnezia::protocols::cloak::ckBypassUidKeyPath, errorCode);
=======
    ErrorCode e = ErrorCode::NoError;
    ServerController serverController(m_settings);

    QString cloakPublicKey = serverController.getTextFileFromContainer(container, credentials,
        amnezia::protocols::cloak::ckPublicKeyPath, &e);
    cloakPublicKey.replace("\n", "");

    QString cloakBypassUid = serverController.getTextFileFromContainer(container, credentials,
        amnezia::protocols::cloak::ckBypassUidKeyPath, &e);
>>>>>>> de424502
    cloakBypassUid.replace("\n", "");

    if (errorCode) {
        return "";
    }

    QJsonObject config;
    config.insert("Transport", "direct");
    config.insert("ProxyMethod", "openvpn");
    config.insert("EncryptionMethod", "aes-gcm");
    config.insert("UID", cloakBypassUid);
    config.insert("PublicKey", cloakPublicKey);
    config.insert("ServerName", "$FAKE_WEB_SITE_ADDRESS");
    config.insert("NumConn", 4);
    config.insert("BrowserSig", "chrome");
    config.insert("StreamTimeout", 300);

    // transfer params to protocol runner
    config.insert(config_key::transport_proto, "tcp");
    config.insert(config_key::remote, credentials.hostName);
    config.insert(config_key::port, "$CLOAK_SERVER_PORT");

    QString textCfg = serverController.replaceVars(QJsonDocument(config).toJson(),
                                                   serverController.genVarsForScript(credentials, container, containerConfig));

    // qDebug().noquote() << textCfg;
    return textCfg;
}<|MERGE_RESOLUTION|>--- conflicted
+++ resolved
@@ -16,24 +16,14 @@
 QString CloakConfigurator::genCloakConfig(const ServerCredentials &credentials, DockerContainer container,
                                           const QJsonObject &containerConfig, ErrorCode &errorCode)
 {
-<<<<<<< HEAD
-    QString cloakPublicKey = m_serverController->getTextFileFromContainer(container, credentials,
+    ServerController serverController(m_settings);
+
+    QString cloakPublicKey = serverController.getTextFileFromContainer(container, credentials,
         amnezia::protocols::cloak::ckPublicKeyPath, errorCode);
     cloakPublicKey.replace("\n", "");
 
-    QString cloakBypassUid = m_serverController->getTextFileFromContainer(container, credentials,
+    QString cloakBypassUid = serverController.getTextFileFromContainer(container, credentials,
         amnezia::protocols::cloak::ckBypassUidKeyPath, errorCode);
-=======
-    ErrorCode e = ErrorCode::NoError;
-    ServerController serverController(m_settings);
-
-    QString cloakPublicKey = serverController.getTextFileFromContainer(container, credentials,
-        amnezia::protocols::cloak::ckPublicKeyPath, &e);
-    cloakPublicKey.replace("\n", "");
-
-    QString cloakBypassUid = serverController.getTextFileFromContainer(container, credentials,
-        amnezia::protocols::cloak::ckBypassUidKeyPath, &e);
->>>>>>> de424502
     cloakBypassUid.replace("\n", "");
 
     if (errorCode) {
