--- conflicted
+++ resolved
@@ -11,13 +11,7 @@
 {
     Q_OBJECT
 public:
-<<<<<<< HEAD
-    CloakConfigurator(std::shared_ptr<Settings> settings,
-                      std::shared_ptr<ServerController> serverController,
-                      QObject *parent = nullptr);
-=======
     CloakConfigurator(std::shared_ptr<Settings> settings, QObject *parent = nullptr);
->>>>>>> 2ca85c78
 
     QString genCloakConfig(const ServerCredentials &credentials, DockerContainer container,
                            const QJsonObject &containerConfig, ErrorCode *errorCode = nullptr);
