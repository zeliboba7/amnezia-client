#ifndef CONFIGURATORBASE_H
#define CONFIGURATORBASE_H

#include <QObject>

class Settings;

#include "containers/containers_defs.h"
#include "core/defs.h"

class ConfiguratorBase : public QObject
{
    Q_OBJECT
public:
<<<<<<< HEAD
    explicit ConfiguratorBase(std::shared_ptr<Settings> settings,
                              std::shared_ptr<ServerController> serverController,
                              QObject *parent = nullptr);

protected:
    std::shared_ptr<Settings> m_settings;
    std::shared_ptr<ServerController> m_serverController;
=======
    explicit ConfiguratorBase(std::shared_ptr<Settings> settings, QObject *parent = nullptr);

protected:
    std::shared_ptr<Settings> m_settings;
>>>>>>> 2ca85c78
};

#endif // CONFIGURATORBASE_H
<|MERGE_RESOLUTION|>--- conflicted
+++ resolved
@@ -1,31 +1,21 @@
-#ifndef CONFIGURATORBASE_H
-#define CONFIGURATORBASE_H
-
-#include <QObject>
-
-class Settings;
-
-#include "containers/containers_defs.h"
-#include "core/defs.h"
-
-class ConfiguratorBase : public QObject
-{
-    Q_OBJECT
-public:
-<<<<<<< HEAD
-    explicit ConfiguratorBase(std::shared_ptr<Settings> settings,
-                              std::shared_ptr<ServerController> serverController,
-                              QObject *parent = nullptr);
-
-protected:
-    std::shared_ptr<Settings> m_settings;
-    std::shared_ptr<ServerController> m_serverController;
-=======
-    explicit ConfiguratorBase(std::shared_ptr<Settings> settings, QObject *parent = nullptr);
-
-protected:
-    std::shared_ptr<Settings> m_settings;
->>>>>>> 2ca85c78
-};
-
-#endif // CONFIGURATORBASE_H
+#ifndef CONFIGURATORBASE_H
+#define CONFIGURATORBASE_H
+
+#include <QObject>
+
+class Settings;
+
+#include "containers/containers_defs.h"
+#include "core/defs.h"
+
+class ConfiguratorBase : public QObject
+{
+    Q_OBJECT
+public:
+    explicit ConfiguratorBase(std::shared_ptr<Settings> settings, QObject *parent = nullptr);
+
+protected:
+    std::shared_ptr<Settings> m_settings;
+};
+
+#endif // CONFIGURATORBASE_H