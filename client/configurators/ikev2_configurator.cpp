--- conflicted
+++ resolved
@@ -16,14 +16,8 @@
 #include "core/servercontroller.h"
 
 
-<<<<<<< HEAD
 Ikev2Configurator::Ikev2Configurator(std::shared_ptr<Settings> settings,
-                                     std::shared_ptr<ServerController> serverController,
-                                     QObject *parent): ConfiguratorBase(settings, serverController, parent)
-=======
-Ikev2Configurator::Ikev2Configurator(std::shared_ptr<Settings> settings, QObject *parent):
-    ConfiguratorBase(settings, parent)
->>>>>>> 2ca85c78
+                                     QObject *parent): ConfiguratorBase(settings, parent)
 {
 }
 
@@ -50,15 +44,8 @@
     ErrorCode e = serverController.runContainerScript(credentials, container, scriptCreateCert);
 
     QString scriptExportCert = QString("pk12util -W \"%1\" -d sql:/etc/ipsec.d -n \"%2\" -o \"%3\"")
-<<<<<<< HEAD
                                        .arg(connData.password, connData.clientId, certFileName);
-    e = m_serverController->runContainerScript(credentials, container, scriptExportCert);
-=======
-            .arg(connData.password)
-            .arg(connData.clientId)
-            .arg(certFileName);
     e = serverController.runContainerScript(credentials, container, scriptExportCert);
->>>>>>> 2ca85c78
 
     connData.clientCert = serverController.getTextFileFromContainer(container, credentials, certFileName, &e);
     connData.caCert = serverController.getTextFileFromContainer(container, credentials, "/etc/ipsec.d/ca_cert_base64.p12", &e);
