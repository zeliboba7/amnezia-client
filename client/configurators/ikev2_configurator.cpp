--- conflicted
+++ resolved
@@ -41,28 +41,17 @@
                              "--extKeyUsage serverAuth,clientAuth -8 \"%1\"")
             .arg(connData.clientId);
 
-<<<<<<< HEAD
-    errorCode = m_serverController->runContainerScript(credentials, container, scriptCreateCert);
-=======
     ServerController serverController(m_settings);
-    ErrorCode e = serverController.runContainerScript(credentials, container, scriptCreateCert);
->>>>>>> de424502
+    errorCode = serverController.runContainerScript(credentials, container, scriptCreateCert);
 
     QString scriptExportCert = QString("pk12util -W \"%1\" -d sql:/etc/ipsec.d -n \"%2\" -o \"%3\"")
             .arg(connData.password)
             .arg(connData.clientId)
             .arg(certFileName);
-<<<<<<< HEAD
-    errorCode = m_serverController->runContainerScript(credentials, container, scriptExportCert);
+    errorCode = serverController.runContainerScript(credentials, container, scriptExportCert);
 
-    connData.clientCert = m_serverController->getTextFileFromContainer(container, credentials, certFileName, errorCode);
-    connData.caCert = m_serverController->getTextFileFromContainer(container, credentials, "/etc/ipsec.d/ca_cert_base64.p12", errorCode);
-=======
-    e = serverController.runContainerScript(credentials, container, scriptExportCert);
-
-    connData.clientCert = serverController.getTextFileFromContainer(container, credentials, certFileName, &e);
-    connData.caCert = serverController.getTextFileFromContainer(container, credentials, "/etc/ipsec.d/ca_cert_base64.p12", &e);
->>>>>>> de424502
+    connData.clientCert = serverController.getTextFileFromContainer(container, credentials, certFileName, errorCode);
+    connData.caCert = serverController.getTextFileFromContainer(container, credentials, "/etc/ipsec.d/ca_cert_base64.p12", errorCode);
 
     qDebug() << "Ikev2Configurator::ConnectionData client cert size:" << connData.clientCert.size();
     qDebug() << "Ikev2Configurator::ConnectionData ca cert size:" << connData.caCert.size();
