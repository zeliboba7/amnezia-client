--- conflicted
+++ resolved
@@ -20,14 +20,8 @@
 #include <openssl/x509.h>
 #include <openssl/pem.h>
 
-<<<<<<< HEAD
 OpenVpnConfigurator::OpenVpnConfigurator(std::shared_ptr<Settings> settings,
-                                         std::shared_ptr<ServerController> serverController,
-                                         QObject *parent): ConfiguratorBase(settings, serverController, parent)
-=======
-OpenVpnConfigurator::OpenVpnConfigurator(std::shared_ptr<Settings> settings, QObject *parent):
-    ConfiguratorBase(settings, parent)
->>>>>>> 2ca85c78
+                                         QObject *parent): ConfiguratorBase(settings, parent)
 {
 }
 
@@ -57,17 +51,11 @@
         return connData;
     }
 
-<<<<<<< HEAD
-    connData.caCert = m_serverController->getTextFileFromContainer(container, credentials,
-                                                                   amnezia::protocols::openvpn::caCertPath, &e);
-    connData.clientCert = m_serverController->getTextFileFromContainer(container, credentials,
-                                                                       QString("%1/%2.crt").arg(amnezia::protocols::openvpn::clientCertPath, connData.clientId),
-                                                                       &e);
-=======
-    connData.caCert = serverController.getTextFileFromContainer(container, credentials, amnezia::protocols::openvpn::caCertPath, &e);
+    connData.caCert = serverController.getTextFileFromContainer(container, credentials,
+                                                                amnezia::protocols::openvpn::caCertPath, &e);
     connData.clientCert = serverController.getTextFileFromContainer(container, credentials,
-        QString("%1/%2.crt").arg(amnezia::protocols::openvpn::clientCertPath).arg(connData.clientId), &e);
->>>>>>> 2ca85c78
+                                                                    QString("%1/%2.crt").arg(amnezia::protocols::openvpn::clientCertPath, connData.clientId),
+                                                                    &e);
 
     if (e) {
         if (errorCode) *errorCode = e;
@@ -86,14 +74,9 @@
 QString OpenVpnConfigurator::genOpenVpnConfig(const ServerCredentials &credentials, DockerContainer container,
                                               const QJsonObject &containerConfig, ErrorCode *errorCode)
 {
-<<<<<<< HEAD
-    QString config = m_serverController->replaceVars(amnezia::scriptData(ProtocolScriptType::openvpn_template, container),
-                                                     m_serverController->genVarsForScript(credentials, container, containerConfig));
-=======
     ServerController serverController(m_settings);
     QString config = serverController.replaceVars(amnezia::scriptData(ProtocolScriptType::openvpn_template, container),
-            serverController.genVarsForScript(credentials, container, containerConfig));
->>>>>>> 2ca85c78
+                                                  serverController.genVarsForScript(credentials, container, containerConfig));
 
     ConnectionData connData = prepareOpenVpnConfig(credentials, container, errorCode);
     if (errorCode && *errorCode) {
@@ -180,12 +163,8 @@
 
     ServerController serverController(m_settings);
     QStringList scriptList {script_import, script_sign};
-<<<<<<< HEAD
-    QString script = m_serverController->replaceVars(scriptList.join("\n"),
-                                                     m_serverController->genVarsForScript(credentials, container));
-=======
-    QString script = serverController.replaceVars(scriptList.join("\n"), serverController.genVarsForScript(credentials, container));
->>>>>>> 2ca85c78
+    QString script = serverController.replaceVars(scriptList.join("\n"),
+                                                  serverController.genVarsForScript(credentials, container));
 
     return serverController.runScript(credentials, script);
 }
