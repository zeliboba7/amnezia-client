--- conflicted
+++ resolved
@@ -16,16 +16,10 @@
 QString ShadowSocksConfigurator::genShadowSocksConfig(const ServerCredentials &credentials, DockerContainer container,
                                                       const QJsonObject &containerConfig, ErrorCode &errorCode)
 {
-<<<<<<< HEAD
-    QString ssKey = m_serverController->getTextFileFromContainer(container, credentials,
-        amnezia::protocols::shadowsocks::ssKeyPath, errorCode);
-=======
-    ErrorCode e = ErrorCode::NoError;
     ServerController serverController(m_settings);
 
     QString ssKey = serverController.getTextFileFromContainer(container, credentials,
-                                                              amnezia::protocols::shadowsocks::ssKeyPath, &e);
->>>>>>> de424502
+                                                              amnezia::protocols::shadowsocks::ssKeyPath, errorCode);
     ssKey.replace("\n", "");
 
     if (errorCode) {
