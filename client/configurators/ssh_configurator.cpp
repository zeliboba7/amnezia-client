--- conflicted
+++ resolved
@@ -15,17 +15,8 @@
 #include "core/server_defs.h"
 #include "utilities.h"
 
-
-<<<<<<< HEAD
-using namespace QSsh;
-
 SshConfigurator::SshConfigurator(std::shared_ptr<Settings> settings,
-                                 std::shared_ptr<ServerController> serverController,
-                                 QObject *parent): ConfiguratorBase(settings, serverController, parent)
-=======
-SshConfigurator::SshConfigurator(std::shared_ptr<Settings> settings, QObject *parent):
-    ConfiguratorBase(settings, parent)
->>>>>>> 2ca85c78
+                                 QObject *parent): ConfiguratorBase(settings, parent)
 {
 }
 
