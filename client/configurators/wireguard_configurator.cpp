--- conflicted
+++ resolved
@@ -19,14 +19,8 @@
 #include "core/servercontroller.h"
 #include "settings.h"
 
-<<<<<<< HEAD
 WireguardConfigurator::WireguardConfigurator(std::shared_ptr<Settings> settings,
-                                             std::shared_ptr<ServerController> serverController,
-                                             QObject *parent): ConfiguratorBase(settings, serverController, parent)
-=======
-WireguardConfigurator::WireguardConfigurator(std::shared_ptr<Settings> settings, QObject *parent):
-    ConfiguratorBase(settings, parent)
->>>>>>> 2ca85c78
+                                             QObject *parent): ConfiguratorBase(settings, parent)
 {
 }
 
@@ -124,24 +118,16 @@
     }
 
     // Get keys
-<<<<<<< HEAD
-    connData.serverPubKey = m_serverController->getTextFileFromContainer(container, credentials,
-                                                                         amnezia::protocols::wireguard::serverPublicKeyPath, &e);
-=======
-    connData.serverPubKey = serverController.getTextFileFromContainer(container, credentials, amnezia::protocols::wireguard::serverPublicKeyPath, &e);
->>>>>>> 2ca85c78
+    connData.serverPubKey = serverController.getTextFileFromContainer(container, credentials,
+                                                                      amnezia::protocols::wireguard::serverPublicKeyPath, &e);
     connData.serverPubKey.replace("\n", "");
     if (e) {
         if (errorCode) *errorCode = e;
         return connData;
     }
 
-<<<<<<< HEAD
-    connData.pskKey = m_serverController->getTextFileFromContainer(container, credentials,
-                                                                   amnezia::protocols::wireguard::serverPskKeyPath, &e);
-=======
-    connData.pskKey = serverController.getTextFileFromContainer(container, credentials, amnezia::protocols::wireguard::serverPskKeyPath, &e);
->>>>>>> 2ca85c78
+    connData.pskKey = serverController.getTextFileFromContainer(container, credentials,
+                                                                amnezia::protocols::wireguard::serverPskKeyPath, &e);
     connData.pskKey.replace("\n", "");
 
     if (e) {
@@ -155,29 +141,18 @@
                                  "PresharedKey = %2\n"
                                  "AllowedIPs = %3/32\n\n").arg(connData.clientPubKey, connData.pskKey, connData.clientIP);
 
-<<<<<<< HEAD
-    e = m_serverController->uploadTextFileToContainer(container, credentials, configPart,
-                                                      protocols::wireguard::serverConfigPath,
-                                                      QSsh::SftpOverwriteMode::SftpAppendToExisting);
-=======
     e = serverController.uploadTextFileToContainer(container, credentials, configPart,
-        protocols::wireguard::serverConfigPath, libssh::SftpOverwriteMode::SftpAppendToExisting);
->>>>>>> 2ca85c78
+        										   protocols::wireguard::serverConfigPath,
+        										   libssh::SftpOverwriteMode::SftpAppendToExisting);
 
     if (e) {
         if (errorCode) *errorCode = e;
         return connData;
     }
 
-<<<<<<< HEAD
     QString script = "sudo docker exec -i $CONTAINER_NAME bash -c 'wg syncconf wg0 <(wg-quick strip /opt/amnezia/wireguard/wg0.conf)'";
-    e = m_serverController->runScript(credentials,
-                                      m_serverController->replaceVars(script, m_serverController->genVarsForScript(credentials, container)));
-=======
     e = serverController.runScript(credentials,
-        serverController.replaceVars("sudo docker exec -i $CONTAINER_NAME bash -c 'wg syncconf wg0 <(wg-quick strip /opt/amnezia/wireguard/wg0.conf)'",
-            serverController.genVarsForScript(credentials, container)));
->>>>>>> 2ca85c78
+                                   serverController.replaceVars(script, serverController.genVarsForScript(credentials, container)));
 
     return connData;
 }
@@ -185,14 +160,9 @@
 QString WireguardConfigurator::genWireguardConfig(const ServerCredentials &credentials, DockerContainer container,
                                                   const QJsonObject &containerConfig, ErrorCode *errorCode)
 {
-<<<<<<< HEAD
-    QString config = m_serverController->replaceVars(amnezia::scriptData(ProtocolScriptType::wireguard_template, container),
-                                                     m_serverController->genVarsForScript(credentials, container, containerConfig));
-=======
     ServerController serverController(m_settings);
     QString config = serverController.replaceVars(amnezia::scriptData(ProtocolScriptType::wireguard_template, container),
                                                   serverController.genVarsForScript(credentials, container, containerConfig));
->>>>>>> 2ca85c78
 
     ConnectionData connData = prepareWireguardConfig(credentials, container, containerConfig, errorCode);
     if (errorCode && *errorCode) {
