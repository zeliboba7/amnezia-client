--- conflicted
+++ resolved
@@ -70,12 +70,8 @@
         return connData;
     }
 
-<<<<<<< HEAD
-=======
-    ErrorCode e = ErrorCode::NoError;
     ServerController serverController(m_settings);
 
->>>>>>> de424502
     // Get list of already created clients (only IP addreses)
     QString nextIpNumber;
     {
@@ -86,14 +82,8 @@
             return ErrorCode::NoError;
         };
 
-<<<<<<< HEAD
-        errorCode = m_serverController->runContainerScript(credentials, container, script, cbReadStdOut);
+        errorCode = serverController.runContainerScript(credentials, container, script, cbReadStdOut);
         if (errorCode) {
-=======
-        e = serverController.runContainerScript(credentials, container, script, cbReadStdOut);
-        if (errorCode && e) {
-            *errorCode = e;
->>>>>>> de424502
             return connData;
         }
 
@@ -129,24 +119,13 @@
     }
 
     // Get keys
-<<<<<<< HEAD
-    connData.serverPubKey = m_serverController->getTextFileFromContainer(container, credentials,
-                                                                         amnezia::protocols::wireguard::serverPublicKeyPath,
-                                                                         errorCode);
-=======
-    connData.serverPubKey = serverController.getTextFileFromContainer(container, credentials, amnezia::protocols::wireguard::serverPublicKeyPath, &e);
->>>>>>> de424502
+    connData.serverPubKey = serverController.getTextFileFromContainer(container, credentials, amnezia::protocols::wireguard::serverPublicKeyPath, errorCode);
     connData.serverPubKey.replace("\n", "");
     if (errorCode) {
         return connData;
     }
 
-<<<<<<< HEAD
-    connData.pskKey = m_serverController->getTextFileFromContainer(container, credentials,
-                                                                   amnezia::protocols::wireguard::serverPskKeyPath, errorCode);
-=======
-    connData.pskKey = serverController.getTextFileFromContainer(container, credentials, amnezia::protocols::wireguard::serverPskKeyPath, &e);
->>>>>>> de424502
+    connData.pskKey = serverController.getTextFileFromContainer(container, credentials, amnezia::protocols::wireguard::serverPskKeyPath, errorCode);
     connData.pskKey.replace("\n", "");
 
     if (errorCode) {
@@ -163,28 +142,17 @@
             arg(connData.pskKey).
             arg(connData.clientIP);
 
-<<<<<<< HEAD
-    errorCode = m_serverController->uploadTextFileToContainer(container, credentials, configPart,
-                                                              protocols::wireguard::serverConfigPath,
-                                                              QSsh::SftpOverwriteMode::SftpAppendToExisting);
-=======
-    e = serverController.uploadTextFileToContainer(container, credentials, configPart,
+    errorCode = serverController.uploadTextFileToContainer(container, credentials, configPart,
         protocols::wireguard::serverConfigPath, libssh::SftpOverwriteMode::SftpAppendToExisting);
->>>>>>> de424502
-
-    if (errorCode) {
-        return connData;
-    }
-
-<<<<<<< HEAD
-    errorCode = m_serverController->runScript(credentials,
-        m_serverController->replaceVars("sudo docker exec -i $CONTAINER_NAME bash -c 'wg syncconf wg0 <(wg-quick strip /opt/amnezia/wireguard/wg0.conf)'",
-            m_serverController->genVarsForScript(credentials, container)));
-=======
-    e = serverController.runScript(credentials,
+
+
+    if (errorCode) {
+        return connData;
+    }
+
+    errorCode = serverController.runScript(credentials,
         serverController.replaceVars("sudo docker exec -i $CONTAINER_NAME bash -c 'wg syncconf wg0 <(wg-quick strip /opt/amnezia/wireguard/wg0.conf)'",
             serverController.genVarsForScript(credentials, container)));
->>>>>>> de424502
 
     return connData;
 }
