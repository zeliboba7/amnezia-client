#include "servercontroller.h"

#include <QApplication>
#include <QCryptographicHash>
#include <QDir>
#include <QEventLoop>
#include <QFile>
#include <QFileInfo>
#include <QJsonDocument>
#include <QJsonObject>
#include <QLoggingCategory>
#include <QPointer>
#include <QTemporaryFile>
#include <QThread>
#include <QTimer>
#include <QtConcurrent>

#include <filesystem>
#include <fstream>
#include <iostream>
#include <sys/stat.h>

#include <chrono>
#include <thread>

#include "containers/containers_defs.h"
#include "logger.h"
#include "scripts_registry.h"
#include "server_defs.h"
#include "settings.h"
#include "utilities.h"

#include <configurators/vpn_configurator.h>

ServerController::ServerController(std::shared_ptr<Settings> settings, QObject *parent) : m_settings(settings)
{
}

ServerController::~ServerController()
{
    m_sshClient.disconnectFromHost();
}

ErrorCode ServerController::runScript(const ServerCredentials &credentials, QString script,
                                      const std::function<ErrorCode(const QString &, libssh::Client &)> &cbReadStdOut,
                                      const std::function<ErrorCode(const QString &, libssh::Client &)> &cbReadStdErr)
{

    auto error = m_sshClient.connectToHost(credentials);
    if (error != ErrorCode::NoError) {
        return error;
    }

    script.replace("\r", "");

    qDebug() << "ServerController::Run script";

    QString totalLine;
    const QStringList &lines = script.split("\n", Qt::SkipEmptyParts);
    for (int i = 0; i < lines.count(); i++) {
        QString currentLine = lines.at(i);

        if (totalLine.isEmpty()) {
            totalLine = currentLine;
        } else {
            totalLine = totalLine + "\n" + currentLine;
        }

        QString lineToExec;
        if (currentLine.endsWith("\\")) {
            continue;
        } else {
            lineToExec = totalLine;
            totalLine.clear();
        }

        if (lineToExec.startsWith("#")) {
            continue;
        }

        qDebug().noquote() << lineToExec;
        Logger::appendSshLog("Run command:" + lineToExec);

        error = m_sshClient.executeCommand(lineToExec, cbReadStdOut, cbReadStdErr);
        if (error != ErrorCode::NoError) {
            return error;
        }
    }

    qDebug().noquote() << "ServerController::runScript finished\n";
    return ErrorCode::NoError;
}

ErrorCode
ServerController::runContainerScript(const ServerCredentials &credentials, DockerContainer container, QString script,
                                     const std::function<ErrorCode(const QString &, libssh::Client &)> &cbReadStdOut,
                                     const std::function<ErrorCode(const QString &, libssh::Client &)> &cbReadStdErr)
{
    QString fileName = "/opt/amnezia/" + Utils::getRandomString(16) + ".sh";
    Logger::appendSshLog("Run container script for " + ContainerProps::containerToString(container) + ":\n" + script);

    ErrorCode e = uploadTextFileToContainer(container, credentials, script, fileName);
    if (e)
        return e;

    QString runner = QString("sudo docker exec -i $CONTAINER_NAME bash %1 ").arg(fileName);
    e = runScript(credentials, replaceVars(runner, genVarsForScript(credentials, container)), cbReadStdOut, cbReadStdErr);

    QString remover = QString("sudo docker exec -i $CONTAINER_NAME rm %1 ").arg(fileName);
    runScript(credentials, replaceVars(remover, genVarsForScript(credentials, container)), cbReadStdOut, cbReadStdErr);

    return e;
}

ErrorCode ServerController::uploadTextFileToContainer(DockerContainer container, const ServerCredentials &credentials,
                                                      const QString &file, const QString &path,
                                                      libssh::SftpOverwriteMode overwriteMode)
{
    ErrorCode e = ErrorCode::NoError;
    QString tmpFileName = QString("/tmp/%1.tmp").arg(Utils::getRandomString(16));
    e = uploadFileToHost(credentials, file.toUtf8(), tmpFileName);
    if (e)
        return e;

    QString stdOut;
    auto cbReadStd = [&](const QString &data, libssh::Client &) {
        stdOut += data + "\n";
        return ErrorCode::NoError;
    };

    // mkdir
    QString mkdir = QString("sudo docker exec -i $CONTAINER_NAME mkdir -p  \"$(dirname %1)\"").arg(path);

    e = runScript(credentials, replaceVars(mkdir, genVarsForScript(credentials, container)));
    if (e)
        return e;

    if (overwriteMode == libssh::SftpOverwriteMode::SftpOverwriteExisting) {
        e = runScript(credentials,
                      replaceVars(QString("sudo docker cp %1 $CONTAINER_NAME:/%2").arg(tmpFileName).arg(path),
                                  genVarsForScript(credentials, container)),
                      cbReadStd, cbReadStd);

        if (e)
            return e;
    } else if (overwriteMode == libssh::SftpOverwriteMode::SftpAppendToExisting) {
        e = runScript(credentials,
                      replaceVars(QString("sudo docker cp %1 $CONTAINER_NAME:/%2").arg(tmpFileName).arg(tmpFileName),
                                  genVarsForScript(credentials, container)),
                      cbReadStd, cbReadStd);

        if (e)
            return e;

        e = runScript(
                credentials,
                replaceVars(
                        QString("sudo docker exec -i $CONTAINER_NAME sh -c \"cat %1 >> %2\"").arg(tmpFileName).arg(path),
                        genVarsForScript(credentials, container)),
                cbReadStd, cbReadStd);

        if (e)
            return e;
    } else
        return ErrorCode::NotImplementedError;

    if (stdOut.contains("Error: No such container:")) {
        return ErrorCode::ServerContainerMissingError;
    }

    runScript(credentials,
              replaceVars(QString("sudo shred %1").arg(tmpFileName), genVarsForScript(credentials, container)));

    runScript(credentials, replaceVars(QString("sudo rm %1").arg(tmpFileName), genVarsForScript(credentials, container)));

    return e;
}

QByteArray ServerController::getTextFileFromContainer(DockerContainer container, const ServerCredentials &credentials,
                                                      const QString &path, ErrorCode *errorCode)
{

    if (errorCode)
        *errorCode = ErrorCode::NoError;

    QString script = QString("sudo docker exec -i %1 sh -c \"xxd -p \'%2\'\"")
                             .arg(ContainerProps::containerToString(container))
                             .arg(path);

    QString stdOut;
    auto cbReadStdOut = [&](const QString &data, libssh::Client &) {
        stdOut += data;
        return ErrorCode::NoError;
    };

    *errorCode = runScript(credentials, script, cbReadStdOut);
    return QByteArray::fromHex(stdOut.toUtf8());
}

ErrorCode ServerController::uploadFileToHost(const ServerCredentials &credentials, const QByteArray &data,
                                             const QString &remotePath, libssh::SftpOverwriteMode overwriteMode)
{
    auto error = m_sshClient.connectToHost(credentials);
    if (error != ErrorCode::NoError) {
        return error;
    }

    QTemporaryFile localFile;
    localFile.open();
    localFile.write(data);
    localFile.close();

    error = m_sshClient.sftpFileCopy(overwriteMode, localFile.fileName().toStdString(), remotePath.toStdString(), "non_desc");
    if (error != ErrorCode::NoError) {
        return error;
    }
    return ErrorCode::NoError;
}

ErrorCode ServerController::removeAllContainers(const ServerCredentials &credentials)
{
    return runScript(credentials, amnezia::scriptData(SharedScriptType::remove_all_containers));
}

ErrorCode ServerController::removeContainer(const ServerCredentials &credentials, DockerContainer container)
{
    return runScript(credentials,
                     replaceVars(amnezia::scriptData(SharedScriptType::remove_container),
                                 genVarsForScript(credentials, container)));
}

ErrorCode ServerController::setupContainer(const ServerCredentials &credentials, DockerContainer container,
                                           QJsonObject &config, bool isUpdate)
{
    qDebug().noquote() << "ServerController::setupContainer" << ContainerProps::containerToString(container);
    ErrorCode e = ErrorCode::NoError;

    e = isUserInSudo(credentials, container);
    if (e)
        return e;

<<<<<<< HEAD
    if (!isUpdate) {
        e = isServerPortBusy(credentials, container, config);
        if (e)
            return e;
    }

=======
>>>>>>> c7d2a3ff
    e = isServerDpkgBusy(credentials, container);
    if (e)
        return e;

    e = installDockerWorker(credentials, container);
    if (e)
        return e;
    qDebug().noquote() << "ServerController::setupContainer installDockerWorker finished";

    if (!isUpdate) {
        e = isServerPortBusy(credentials, container, config);
        if (e) return e;
    }

    e = prepareHostWorker(credentials, container, config);
    if (e)
        return e;
    qDebug().noquote() << "ServerController::setupContainer prepareHostWorker finished";

    removeContainer(credentials, container);
    qDebug().noquote() << "ServerController::setupContainer removeContainer finished";

    qDebug().noquote() << "buildContainerWorker start";
    e = buildContainerWorker(credentials, container, config);
    if (e)
        return e;
    qDebug().noquote() << "ServerController::setupContainer buildContainerWorker finished";

    e = runContainerWorker(credentials, container, config);
    if (e)
        return e;
    qDebug().noquote() << "ServerController::setupContainer runContainerWorker finished";

    e = configureContainerWorker(credentials, container, config);
    if (e)
        return e;
    qDebug().noquote() << "ServerController::setupContainer configureContainerWorker finished";

    setupServerFirewall(credentials);
    qDebug().noquote() << "ServerController::setupContainer setupServerFirewall finished";

    return startupContainerWorker(credentials, container, config);
}

ErrorCode ServerController::updateContainer(const ServerCredentials &credentials, DockerContainer container,
                                            const QJsonObject &oldConfig, QJsonObject &newConfig)
{
    bool reinstallRequired = isReinstallContainerRequired(container, oldConfig, newConfig);
    qDebug() << "ServerController::updateContainer for container" << container << "reinstall required is"
             << reinstallRequired;

    if (reinstallRequired) {
        return setupContainer(credentials, container, newConfig, true);
    } else {
        ErrorCode e = configureContainerWorker(credentials, container, newConfig);
        if (e)
            return e;

        return startupContainerWorker(credentials, container, newConfig);
    }
}

bool ServerController::isReinstallContainerRequired(DockerContainer container, const QJsonObject &oldConfig,
                                                    const QJsonObject &newConfig)
{
    Proto mainProto = ContainerProps::defaultProtocol(container);

    const QJsonObject &oldProtoConfig = oldConfig.value(ProtocolProps::protoToString(mainProto)).toObject();
    const QJsonObject &newProtoConfig = newConfig.value(ProtocolProps::protoToString(mainProto)).toObject();

    if (container == DockerContainer::OpenVpn) {
        if (oldProtoConfig.value(config_key::transport_proto).toString(protocols::openvpn::defaultTransportProto)
            != newProtoConfig.value(config_key::transport_proto).toString(protocols::openvpn::defaultTransportProto))
            return true;

        if (oldProtoConfig.value(config_key::port).toString(protocols::openvpn::defaultPort)
            != newProtoConfig.value(config_key::port).toString(protocols::openvpn::defaultPort))
            return true;
    }

    if (container == DockerContainer::Cloak) {
        if (oldProtoConfig.value(config_key::port).toString(protocols::cloak::defaultPort)
            != newProtoConfig.value(config_key::port).toString(protocols::cloak::defaultPort))
            return true;
    }

    if (container == DockerContainer::ShadowSocks) {
        if (oldProtoConfig.value(config_key::port).toString(protocols::shadowsocks::defaultPort)
            != newProtoConfig.value(config_key::port).toString(protocols::shadowsocks::defaultPort))
            return true;
    }

    return false;
}

ErrorCode ServerController::installDockerWorker(const ServerCredentials &credentials, DockerContainer container)
{
    QString stdOut;
    auto cbReadStdOut = [&](const QString &data, libssh::Client &client) {
        stdOut += data + "\n";

        if (data.contains("Automatically restart Docker daemon?")) {
            return client.writeResponse("yes");
        }
        return ErrorCode::NoError;
    };
    auto cbReadStdErr = [&](const QString &data, libssh::Client &) {
        stdOut += data + "\n";
        return ErrorCode::NoError;
    };

    ErrorCode error =
            runScript(credentials,
                      replaceVars(amnezia::scriptData(SharedScriptType::install_docker), genVarsForScript(credentials)),
                      cbReadStdOut, cbReadStdErr);

<<<<<<< HEAD
    if (stdOut.contains("command not found"))
        return ErrorCode::ServerDockerFailedError;
=======
    qDebug().noquote() << "ServerController::installDockerWorker" << stdOut;
    if (stdOut.contains("command not found")) return ErrorCode::ServerDockerFailedError;
>>>>>>> c7d2a3ff

    return error;
}

ErrorCode ServerController::prepareHostWorker(const ServerCredentials &credentials, DockerContainer container,
                                              const QJsonObject &config)
{
    // create folder on host
    return runScript(
            credentials,
            replaceVars(amnezia::scriptData(SharedScriptType::prepare_host), genVarsForScript(credentials, container)));
}

ErrorCode ServerController::buildContainerWorker(const ServerCredentials &credentials, DockerContainer container,
                                                 const QJsonObject &config)
{
    ErrorCode e = uploadFileToHost(credentials, amnezia::scriptData(ProtocolScriptType::dockerfile, container).toUtf8(),
                                   amnezia::server::getDockerfileFolder(container) + "/Dockerfile");

    if (e)
        return e;

    QString stdOut;
    auto cbReadStdOut = [&](const QString &data, libssh::Client &) {
        stdOut += data + "\n";
        return ErrorCode::NoError;
    };
    //    auto cbReadStdErr = [&](const QString &data, QSharedPointer<QSsh::SshRemoteProcess> proc) {
    //        stdOut += data + "\n";
    //    };

    e = runScript(credentials,
                  replaceVars(amnezia::scriptData(SharedScriptType::build_container),
                              genVarsForScript(credentials, container, config)),
                  cbReadStdOut);
    if (e)
        return e;

    return e;
}

ErrorCode ServerController::runContainerWorker(const ServerCredentials &credentials, DockerContainer container,
                                               QJsonObject &config)
{
    QString stdOut;
    auto cbReadStdOut = [&](const QString &data, libssh::Client &) {
        stdOut += data + "\n";
        return ErrorCode::NoError;
    };
    // auto cbReadStdErr = [&](const QString &data, QSharedPointer<QSsh::SshRemoteProcess> proc) {
    //     stdOut += data + "\n";
    // };

    ErrorCode e = runScript(credentials,
                            replaceVars(amnezia::scriptData(ProtocolScriptType::run_container, container),
                                        genVarsForScript(credentials, container, config)),
                            cbReadStdOut);

    if (stdOut.contains("address already in use"))
        return ErrorCode::ServerPortAlreadyAllocatedError;
    if (stdOut.contains("is already in use by container"))
        return ErrorCode::ServerPortAlreadyAllocatedError;
    if (stdOut.contains("invalid publish"))
        return ErrorCode::ServerDockerFailedError;

    return e;
}

ErrorCode ServerController::configureContainerWorker(const ServerCredentials &credentials, DockerContainer container,
                                                     QJsonObject &config)
{
    QString stdOut;
    auto cbReadStdOut = [&](const QString &data, libssh::Client &) {
        stdOut += data + "\n";
        return ErrorCode::NoError;
    };
    auto cbReadStdErr = [&](const QString &data, libssh::Client &) {
        stdOut += data + "\n";
        return ErrorCode::NoError;
    };

    ErrorCode e = runContainerScript(credentials, container,
                                     replaceVars(amnezia::scriptData(ProtocolScriptType::configure_container, container),
                                                 genVarsForScript(credentials, container, config)),
                                     cbReadStdOut, cbReadStdErr);

    m_configurator->updateContainerConfigAfterInstallation(container, config, stdOut);

    return e;
}

ErrorCode ServerController::startupContainerWorker(const ServerCredentials &credentials, DockerContainer container,
                                                   const QJsonObject &config)
{
    QString script = amnezia::scriptData(ProtocolScriptType::container_startup, container);

    if (script.isEmpty()) {
        return ErrorCode::NoError;
    }

    ErrorCode e = uploadTextFileToContainer(container, credentials,
                                            replaceVars(script, genVarsForScript(credentials, container, config)),
                                            "/opt/amnezia/start.sh");
    if (e)
        return e;

    return runScript(credentials,
                     replaceVars("sudo docker exec -d $CONTAINER_NAME sh -c \"chmod a+x /opt/amnezia/start.sh && "
                                 "/opt/amnezia/start.sh\"",
                                 genVarsForScript(credentials, container, config)));
}

ServerController::Vars ServerController::genVarsForScript(const ServerCredentials &credentials,
                                                          DockerContainer container, const QJsonObject &config)
{
    const QJsonObject &openvpnConfig = config.value(ProtocolProps::protoToString(Proto::OpenVpn)).toObject();
    const QJsonObject &cloakConfig = config.value(ProtocolProps::protoToString(Proto::Cloak)).toObject();
    const QJsonObject &ssConfig = config.value(ProtocolProps::protoToString(Proto::ShadowSocks)).toObject();
    const QJsonObject &wireguarConfig = config.value(ProtocolProps::protoToString(Proto::WireGuard)).toObject();
    const QJsonObject &sftpConfig = config.value(ProtocolProps::protoToString(Proto::Sftp)).toObject();

    Vars vars;

    vars.append({ { "$REMOTE_HOST", credentials.hostName } });

    // OpenVPN vars
    vars.append(
            { { "$OPENVPN_SUBNET_IP",
                openvpnConfig.value(config_key::subnet_address).toString(protocols::openvpn::defaultSubnetAddress) } });
    vars.append({ { "$OPENVPN_SUBNET_CIDR",
                    openvpnConfig.value(config_key::subnet_cidr).toString(protocols::openvpn::defaultSubnetCidr) } });
    vars.append({ { "$OPENVPN_SUBNET_MASK",
                    openvpnConfig.value(config_key::subnet_mask).toString(protocols::openvpn::defaultSubnetMask) } });

    vars.append({ { "$OPENVPN_PORT", openvpnConfig.value(config_key::port).toString(protocols::openvpn::defaultPort) } });
    vars.append(
            { { "$OPENVPN_TRANSPORT_PROTO",
                openvpnConfig.value(config_key::transport_proto).toString(protocols::openvpn::defaultTransportProto) } });

    bool isNcpDisabled = openvpnConfig.value(config_key::ncp_disable).toBool(protocols::openvpn::defaultNcpDisable);
    vars.append({ { "$OPENVPN_NCP_DISABLE", isNcpDisabled ? protocols::openvpn::ncpDisableString : "" } });

    vars.append({ { "$OPENVPN_CIPHER",
                    openvpnConfig.value(config_key::cipher).toString(protocols::openvpn::defaultCipher) } });
    vars.append({ { "$OPENVPN_HASH", openvpnConfig.value(config_key::hash).toString(protocols::openvpn::defaultHash) } });

    bool isTlsAuth = openvpnConfig.value(config_key::tls_auth).toBool(protocols::openvpn::defaultTlsAuth);
    vars.append({ { "$OPENVPN_TLS_AUTH", isTlsAuth ? protocols::openvpn::tlsAuthString : "" } });
    if (!isTlsAuth) {
        // erase $OPENVPN_TA_KEY, so it will not set in OpenVpnConfigurator::genOpenVpnConfig
        vars.append({ { "$OPENVPN_TA_KEY", "" } });
    }

    vars.append({ { "$OPENVPN_ADDITIONAL_CLIENT_CONFIG",
                    openvpnConfig.value(config_key::additional_client_config)
                            .toString(protocols::openvpn::defaultAdditionalClientConfig) } });
    vars.append({ { "$OPENVPN_ADDITIONAL_SERVER_CONFIG",
                    openvpnConfig.value(config_key::additional_server_config)
                            .toString(protocols::openvpn::defaultAdditionalServerConfig) } });

    // ShadowSocks vars
    vars.append({ { "$SHADOWSOCKS_SERVER_PORT",
                    ssConfig.value(config_key::port).toString(protocols::shadowsocks::defaultPort) } });
    vars.append({ { "$SHADOWSOCKS_LOCAL_PORT",
                    ssConfig.value(config_key::local_port).toString(protocols::shadowsocks::defaultLocalProxyPort) } });
    vars.append({ { "$SHADOWSOCKS_CIPHER",
                    ssConfig.value(config_key::cipher).toString(protocols::shadowsocks::defaultCipher) } });

    vars.append({ { "$CONTAINER_NAME", ContainerProps::containerToString(container) } });
    vars.append({ { "$DOCKERFILE_FOLDER", "/opt/amnezia/" + ContainerProps::containerToString(container) } });

    // Cloak vars
    vars.append({ { "$CLOAK_SERVER_PORT", cloakConfig.value(config_key::port).toString(protocols::cloak::defaultPort) } });
    vars.append({ { "$FAKE_WEB_SITE_ADDRESS",
                    cloakConfig.value(config_key::site).toString(protocols::cloak::defaultRedirSite) } });

    // Wireguard vars
    vars.append(
            { { "$WIREGUARD_SUBNET_IP",
                wireguarConfig.value(config_key::subnet_address).toString(protocols::wireguard::defaultSubnetAddress) } });
    vars.append({ { "$WIREGUARD_SUBNET_CIDR",
                    wireguarConfig.value(config_key::subnet_cidr).toString(protocols::wireguard::defaultSubnetCidr) } });
    vars.append({ { "$WIREGUARD_SUBNET_MASK",
                    wireguarConfig.value(config_key::subnet_mask).toString(protocols::wireguard::defaultSubnetMask) } });

    vars.append({ { "$WIREGUARD_SERVER_PORT",
                    wireguarConfig.value(config_key::port).toString(protocols::wireguard::defaultPort) } });

    // IPsec vars
    vars.append({ { "$IPSEC_VPN_L2TP_NET", "192.168.42.0/24" } });
    vars.append({ { "$IPSEC_VPN_L2TP_POOL", "192.168.42.10-192.168.42.250" } });
    vars.append({ { "$IPSEC_VPN_L2TP_LOCAL", "192.168.42.1" } });

    vars.append({ { "$IPSEC_VPN_XAUTH_NET", "192.168.43.0/24" } });
    vars.append({ { "$IPSEC_VPN_XAUTH_POOL", "192.168.43.10-192.168.43.250" } });

    vars.append({ { "$IPSEC_VPN_SHA2_TRUNCBUG", "yes" } });

    vars.append({ { "$IPSEC_VPN_VPN_ANDROID_MTU_FIX", "yes" } });
    vars.append({ { "$IPSEC_VPN_DISABLE_IKEV2", "no" } });
    vars.append({ { "$IPSEC_VPN_DISABLE_L2TP", "no" } });
    vars.append({ { "$IPSEC_VPN_DISABLE_XAUTH", "no" } });

    vars.append({ { "$IPSEC_VPN_C2C_TRAFFIC", "no" } });

    vars.append({ { "$PRIMARY_SERVER_DNS", m_settings->primaryDns() } });
    vars.append({ { "$SECONDARY_SERVER_DNS", m_settings->secondaryDns() } });

    // Sftp vars
    vars.append(
            { { "$SFTP_PORT",
                sftpConfig.value(config_key::port).toString(QString::number(ProtocolProps::defaultPort(Proto::Sftp))) } });
    vars.append({ { "$SFTP_USER", sftpConfig.value(config_key::userName).toString() } });
    vars.append({ { "$SFTP_PASSWORD", sftpConfig.value(config_key::password).toString() } });

    QString serverIp = Utils::getIPAddress(credentials.hostName);
    if (!serverIp.isEmpty()) {
        vars.append({ { "$SERVER_IP_ADDRESS", serverIp } });
    } else {
        qWarning() << "ServerController::genVarsForScript unable to resolve address for credentials.hostName";
    }

    return vars;
}

QString ServerController::checkSshConnection(const ServerCredentials &credentials, ErrorCode *errorCode)
{
    QString stdOut;
    auto cbReadStdOut = [&](const QString &data, libssh::Client &) {
        stdOut += data + "\n";
        return ErrorCode::NoError;
    };
    auto cbReadStdErr = [&](const QString &data, libssh::Client &) {
        stdOut += data + "\n";
        return ErrorCode::NoError;
    };

    ErrorCode e =
            runScript(credentials, amnezia::scriptData(SharedScriptType::check_connection), cbReadStdOut, cbReadStdErr);

    if (errorCode)
        *errorCode = e;

    return stdOut;
}

void ServerController::setCancelInstallation(const bool cancel)
{
    m_cancelInstallation = cancel;
}

ErrorCode ServerController::setupServerFirewall(const ServerCredentials &credentials)
{
    return runScript(
            credentials,
            replaceVars(amnezia::scriptData(SharedScriptType::setup_host_firewall), genVarsForScript(credentials)));
}

QString ServerController::replaceVars(const QString &script, const Vars &vars)
{
    QString s = script;
    for (const QPair<QString, QString> &var : vars) {
        s.replace(var.first, var.second);
    }
    return s;
}

ErrorCode ServerController::isServerPortBusy(const ServerCredentials &credentials, DockerContainer container,
                                             const QJsonObject &config)
{
    if (container == DockerContainer::Dns) {
        return ErrorCode::NoError;
    }

    QString stdOut;
    auto cbReadStdOut = [&](const QString &data, libssh::Client &) {
        stdOut += data + "\n";
        return ErrorCode::NoError;
    };
    auto cbReadStdErr = [&](const QString &data, libssh::Client &) {
        stdOut += data + "\n";
        return ErrorCode::NoError;
    };

    const Proto protocol = ContainerProps::defaultProtocol(container);
    const QString containerString = ProtocolProps::protoToString(protocol);
    const QJsonObject containerConfig = config.value(containerString).toObject();

    QStringList fixedPorts = ContainerProps::fixedPortsForContainer(container);

    QString defaultPort("%1");
    QString port =
            containerConfig.value(config_key::port).toString(defaultPort.arg(ProtocolProps::defaultPort(protocol)));
    QString defaultTransportProto =
            ProtocolProps::transportProtoToString(ProtocolProps::defaultTransportProto(protocol), protocol);
    QString transportProto = containerConfig.value(config_key::transport_proto).toString(defaultTransportProto);

    QString script = QString("which lsof &>/dev/null || true && sudo lsof -i -P -n | grep -E ':%1 ").arg(port);
    for (auto &port : fixedPorts) {
        script = script.append("|:%1").arg(port);
    }
    script = script.append("' | grep -i %1").arg(transportProto);

    if (transportProto == "tcp") {
        script = script.append(" | grep LISTEN");
    }

    ErrorCode errorCode = runScript(credentials, replaceVars(script, genVarsForScript(credentials, container)),
                                    cbReadStdOut, cbReadStdErr);
    if (errorCode != ErrorCode::NoError) {
        return errorCode;
    }

    if (!stdOut.isEmpty()) {
        return ErrorCode::ServerPortAlreadyAllocatedError;
    }
    return ErrorCode::NoError;
}

ErrorCode ServerController::isUserInSudo(const ServerCredentials &credentials, DockerContainer container)
{
    if (credentials.userName == "root") {
        return ErrorCode::NoError;
    }

    QString stdOut;
    auto cbReadStdOut = [&](const QString &data, libssh::Client &) {
        stdOut += data + "\n";
        return ErrorCode::NoError;
    };
    auto cbReadStdErr = [&](const QString &data, libssh::Client &) {
        stdOut += data + "\n";
        return ErrorCode::NoError;
    };

    const QString scriptData = amnezia::scriptData(SharedScriptType::check_user_in_sudo);
    ErrorCode error =
            runScript(credentials, replaceVars(scriptData, genVarsForScript(credentials)), cbReadStdOut, cbReadStdErr);

    if (!stdOut.contains("sudo"))
        return ErrorCode::ServerUserNotInSudo;

    return error;
}

ErrorCode ServerController::isServerDpkgBusy(const ServerCredentials &credentials, DockerContainer container)
{
    QString stdOut;
    auto cbReadStdOut = [&](const QString &data, libssh::Client &) {
        stdOut += data + "\n";
        return ErrorCode::NoError;
    };
    auto cbReadStdErr = [&](const QString &data, libssh::Client &) {
        stdOut += data + "\n";
        return ErrorCode::NoError;
    };

    QFutureWatcher<ErrorCode> watcher;

    QFuture<ErrorCode> future = QtConcurrent::run([this, &stdOut, &cbReadStdOut, &cbReadStdErr, &credentials]() {
        do {
            if (m_cancelInstallation) {
                return ErrorCode::ServerCancelInstallation;
            }
            stdOut.clear();
            runScript(credentials,
                      replaceVars(amnezia::scriptData(SharedScriptType::check_server_is_busy),
                                  genVarsForScript(credentials)),
                      cbReadStdOut, cbReadStdErr);
            if (!stdOut.isEmpty() || stdOut.contains("Unable to acquire the dpkg frontend lock")) {
                emit serverIsBusy(true);
                QThread::msleep(1000);
            }
        } while (!stdOut.isEmpty());
        return ErrorCode::NoError;
    });

    QEventLoop wait;
    QObject::connect(&watcher, &QFutureWatcher<ErrorCode>::finished, &wait, &QEventLoop::quit);
    watcher.setFuture(future);
    wait.exec();

    m_cancelInstallation = false;
    emit serverIsBusy(false);

    return future.result();
}

ErrorCode ServerController::getAlreadyInstalledContainers(const ServerCredentials &credentials,
                                                          QMap<DockerContainer, QJsonObject> &installedContainers)
{
    QString stdOut;
    auto cbReadStdOut = [&](const QString &data, libssh::Client &) {
        stdOut += data + "\n";
        return ErrorCode::NoError;
    };
    auto cbReadStdErr = [&](const QString &data, libssh::Client &) {
        stdOut += data + "\n";
        return ErrorCode::NoError;
    };

    QString script = QString("sudo docker ps --format '{{.Names}} {{.Ports}}'");

    ErrorCode errorCode = runScript(credentials, script, cbReadStdOut, cbReadStdErr);
    if (errorCode != ErrorCode::NoError) {
        return errorCode;
    }

    auto containersInfo = stdOut.split("\n");
    for (auto &containerInfo : containersInfo) {
        if (containerInfo.isEmpty()) {
            continue;
        }
        const static QRegularExpression containerAndPortRegExp("(amnezia[-a-z]*).*?:([0-9]*)->[0-9]*/(udp|tcp).*");
        QRegularExpressionMatch containerAndPortMatch = containerAndPortRegExp.match(containerInfo);
        if (containerAndPortMatch.hasMatch()) {
            QString name = containerAndPortMatch.captured(1);
            QString port = containerAndPortMatch.captured(2);
            QString transportProto = containerAndPortMatch.captured(3);
            DockerContainer container = ContainerProps::containerFromString(name);
            Proto mainProto = ContainerProps::defaultProtocol(container);
            QJsonObject config { { config_key::container, name },
                                 { ProtocolProps::protoToString(mainProto),
                                   QJsonObject { { config_key::port, port },
                                                 { config_key::transport_proto, transportProto } } } };
            installedContainers.insert(container, config);
        }
    }

    return ErrorCode::NoError;
}

ErrorCode ServerController::getDecryptedPrivateKey(const ServerCredentials &credentials, QString &decryptedPrivateKey,
                                                   const std::function<QString()> &callback)
{
    auto error = m_sshClient.getDecryptedPrivateKey(credentials, decryptedPrivateKey, callback);
    return error;
}<|MERGE_RESOLUTION|>--- conflicted
+++ resolved
@@ -236,26 +236,21 @@
     ErrorCode e = ErrorCode::NoError;
 
     e = isUserInSudo(credentials, container);
-    if (e)
-        return e;
-
-<<<<<<< HEAD
+    if (e) return e;
+
+    e = isServerDpkgBusy(credentials, container);
+    if (e)
+        return e;
+
+    e = installDockerWorker(credentials, container);
+    if (e)
+        return e;
+    qDebug().noquote() << "ServerController::setupContainer installDockerWorker finished";
+
     if (!isUpdate) {
         e = isServerPortBusy(credentials, container, config);
-        if (e)
-            return e;
-    }
-
-=======
->>>>>>> c7d2a3ff
-    e = isServerDpkgBusy(credentials, container);
-    if (e)
-        return e;
-
-    e = installDockerWorker(credentials, container);
-    if (e)
-        return e;
-    qDebug().noquote() << "ServerController::setupContainer installDockerWorker finished";
+        if (e) return e;
+    }
 
     if (!isUpdate) {
         e = isServerPortBusy(credentials, container, config);
@@ -364,13 +359,8 @@
                       replaceVars(amnezia::scriptData(SharedScriptType::install_docker), genVarsForScript(credentials)),
                       cbReadStdOut, cbReadStdErr);
 
-<<<<<<< HEAD
-    if (stdOut.contains("command not found"))
-        return ErrorCode::ServerDockerFailedError;
-=======
     qDebug().noquote() << "ServerController::installDockerWorker" << stdOut;
     if (stdOut.contains("command not found")) return ErrorCode::ServerDockerFailedError;
->>>>>>> c7d2a3ff
 
     return error;
 }
