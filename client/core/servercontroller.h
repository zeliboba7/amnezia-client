#ifndef SERVERCONTROLLER_H
#define SERVERCONTROLLER_H

#include <QJsonObject>
#include <QObject>

#include "defs.h"
#include "containers/containers_defs.h"
#include "sshclient.h"

class Settings;
class VpnConfigurator;

using namespace amnezia;

class ServerController : public QObject
{
    Q_OBJECT
public:
    ServerController(std::shared_ptr<Settings> settings, QObject *parent = nullptr);
    ~ServerController();

    typedef QList<QPair<QString, QString>> Vars;

    ErrorCode removeAllContainers(const ServerCredentials &credentials);
    ErrorCode removeContainer(const ServerCredentials &credentials, DockerContainer container);
    ErrorCode setupContainer(const ServerCredentials &credentials, DockerContainer container,
                             QJsonObject &config, bool isUpdate = false);
    ErrorCode updateContainer(const ServerCredentials &credentials, DockerContainer container,
                              const QJsonObject &oldConfig, QJsonObject &newConfig);
    ErrorCode getAlreadyInstalledContainers(const ServerCredentials &credentials, QMap<DockerContainer, QJsonObject> &installedContainers);

    // create initial config - generate passwords, etc
    QJsonObject createContainerInitialConfig(DockerContainer container, int port, TransportProto tp);

    ErrorCode uploadTextFileToContainer(DockerContainer container, const ServerCredentials &credentials,
                                        const QString &file, const QString &path,
                                        libssh::SftpOverwriteMode overwriteMode = libssh::SftpOverwriteMode::SftpOverwriteExisting);

<<<<<<< HEAD
    QByteArray getTextFileFromContainer(DockerContainer container,
        const ServerCredentials &credentials, const QString &path, ErrorCode &errorCode);

    ErrorCode setupServerFirewall(const ServerCredentials &credentials);
=======
    QByteArray getTextFileFromContainer(DockerContainer container, const ServerCredentials &credentials,
                                        const QString &path, ErrorCode *errorCode = nullptr);
>>>>>>> de424502

    QString replaceVars(const QString &script, const Vars &vars);
    Vars genVarsForScript(const ServerCredentials &credentials, DockerContainer container = DockerContainer::None, const QJsonObject &config = QJsonObject());

    ErrorCode runScript(const ServerCredentials &credentials, QString script,
        const std::function<ErrorCode (const QString &, libssh::Client &)> &cbReadStdOut = nullptr,
        const std::function<ErrorCode (const QString &, libssh::Client &)> &cbReadStdErr = nullptr);

    ErrorCode runContainerScript(const ServerCredentials &credentials, DockerContainer container, QString script,
        const std::function<ErrorCode (const QString &, libssh::Client &)> &cbReadStdOut = nullptr,
        const std::function<ErrorCode (const QString &, libssh::Client &)> &cbReadStdErr = nullptr);

<<<<<<< HEAD
    QString checkSshConnection(const ServerCredentials &credentials, ErrorCode &errorCode);
    QSsh::SshConnection *connectToHost(const QSsh::SshConnectionParameters &sshParams);
=======
    QString checkSshConnection(const ServerCredentials &credentials, ErrorCode *errorCode = nullptr);
>>>>>>> de424502

    void setCancelInstallation(const bool cancel);

    ErrorCode getDecryptedPrivateKey(const ServerCredentials &credentials, QString &decryptedPrivateKey, const std::function<QString()> &callback);
private:
    ErrorCode installDockerWorker(const ServerCredentials &credentials, DockerContainer container);
    ErrorCode prepareHostWorker(const ServerCredentials &credentials, DockerContainer container, const QJsonObject &config = QJsonObject());
    ErrorCode buildContainerWorker(const ServerCredentials &credentials, DockerContainer container, const QJsonObject &config = QJsonObject());
    ErrorCode runContainerWorker(const ServerCredentials &credentials, DockerContainer container, QJsonObject &config);
    ErrorCode configureContainerWorker(const ServerCredentials &credentials, DockerContainer container, QJsonObject &config);
    ErrorCode startupContainerWorker(const ServerCredentials &credentials, DockerContainer container, const QJsonObject &config = QJsonObject());

    ErrorCode isServerPortBusy(const ServerCredentials &credentials, DockerContainer container, const QJsonObject &config);
    bool isReinstallContainerRequred(DockerContainer container, const QJsonObject &oldConfig, const QJsonObject &newConfig);
    ErrorCode isUserInSudo(const ServerCredentials &credentials, DockerContainer container);
    ErrorCode isServerDpkgBusy(const ServerCredentials &credentials, DockerContainer container);
    
    ErrorCode uploadFileToHost(const ServerCredentials &credentials, const QByteArray &data,
                               const QString &remotePath, libssh::SftpOverwriteMode overwriteMode = libssh::SftpOverwriteMode::SftpOverwriteExisting);

    ErrorCode setupServerFirewall(const ServerCredentials &credentials);

    std::shared_ptr<Settings> m_settings;
    std::shared_ptr<VpnConfigurator> m_configurator;

    bool m_cancelInstallation = false;
    libssh::Client m_sshClient;
signals:
    void serverIsBusy(const bool isBusy);
};

#endif // SERVERCONTROLLER_H<|MERGE_RESOLUTION|>--- conflicted
+++ resolved
@@ -37,15 +37,8 @@
                                         const QString &file, const QString &path,
                                         libssh::SftpOverwriteMode overwriteMode = libssh::SftpOverwriteMode::SftpOverwriteExisting);
 
-<<<<<<< HEAD
-    QByteArray getTextFileFromContainer(DockerContainer container,
-        const ServerCredentials &credentials, const QString &path, ErrorCode &errorCode);
-
-    ErrorCode setupServerFirewall(const ServerCredentials &credentials);
-=======
     QByteArray getTextFileFromContainer(DockerContainer container, const ServerCredentials &credentials,
-                                        const QString &path, ErrorCode *errorCode = nullptr);
->>>>>>> de424502
+                                        const QString &path, ErrorCode &errorCode);
 
     QString replaceVars(const QString &script, const Vars &vars);
     Vars genVarsForScript(const ServerCredentials &credentials, DockerContainer container = DockerContainer::None, const QJsonObject &config = QJsonObject());
@@ -58,12 +51,7 @@
         const std::function<ErrorCode (const QString &, libssh::Client &)> &cbReadStdOut = nullptr,
         const std::function<ErrorCode (const QString &, libssh::Client &)> &cbReadStdErr = nullptr);
 
-<<<<<<< HEAD
     QString checkSshConnection(const ServerCredentials &credentials, ErrorCode &errorCode);
-    QSsh::SshConnection *connectToHost(const QSsh::SshConnectionParameters &sshParams);
-=======
-    QString checkSshConnection(const ServerCredentials &credentials, ErrorCode *errorCode = nullptr);
->>>>>>> de424502
 
     void setCancelInstallation(const bool cancel);
 
