--- conflicted
+++ resolved
@@ -73,11 +73,9 @@
     QString checkSshConnection(const ServerCredentials &credentials, ErrorCode *errorCode = nullptr);
     QSsh::SshConnection *connectToHost(const QSsh::SshConnectionParameters &sshParams);
 
-<<<<<<< HEAD
-    ErrorCode startupContainerWorker(const ServerCredentials &credentials, DockerContainer container, const QJsonObject &config = QJsonObject());
-=======
     void setCancelInstallation(const bool cancel);
->>>>>>> 9d01a52a
+
+	ErrorCode startupContainerWorker(const ServerCredentials &credentials, DockerContainer container, const QJsonObject &config = QJsonObject());
 private:
 
     ErrorCode installDockerWorker(const ServerCredentials &credentials, DockerContainer container);
