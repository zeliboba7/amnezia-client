--- conflicted
+++ resolved
@@ -3,17 +3,9 @@
 
 #include <QJsonObject>
 #include <QObject>
-<<<<<<< HEAD
-=======
-#include "sshconnection.h"
-#include "sshremoteprocess.h"
-#include "logger.h"
-#include "defs.h"
->>>>>>> e7ed5325
 
 #include "defs.h"
 #include "containers/containers_defs.h"
-
 #include "sshclient.h"
 
 class Settings;
@@ -89,13 +81,10 @@
     std::shared_ptr<Settings> m_settings;
     std::shared_ptr<VpnConfigurator> m_configurator;
 
-<<<<<<< HEAD
+    bool m_cancelInstallation = false;
     libssh::Client m_sshClient;
-=======
-    bool m_cancelInstallation = false;
 signals:
     void serverIsBusy(const bool isBusy);
->>>>>>> e7ed5325
 };
 
 #endif // SERVERCONTROLLER_H