#include <QLoggingCategory>
#include <QDebug>
#include <QTimer>

#include "amnezia_application.h"
<<<<<<< HEAD
#include "version.h"
=======
#include "defines.h"
#include "migrations.h"
>>>>>>> 2ca85c78

#ifdef Q_OS_WIN
#include "Windows.h"
#endif

#if defined(Q_OS_IOS)
#include "platforms/ios/QtAppDelegate-C-Interface.h"
#endif


int main(int argc, char *argv[])
{
    Migrations migrationsManager;
    migrationsManager.doMigrations();

    QLoggingCategory::setFilterRules(QStringLiteral("qtc.ssh=false"));
    QGuiApplication::setAttribute(Qt::AA_EnableHighDpiScaling, true);

#ifdef Q_OS_WIN
    AllowSetForegroundWindow(ASFW_ANY);
#endif


#if defined(Q_OS_ANDROID) || defined(Q_OS_IOS)
    AmneziaApplication app(argc, argv);
#else
    AmneziaApplication app(argc, argv, true, SingleApplication::Mode::User | SingleApplication::Mode::SecondaryNotification);

    if (!app.isPrimary()) {
        QTimer::singleShot(1000, &app, [&](){
            app.quit();
        });
        return app.exec();
    }
#endif

// Allow to raise app window if secondary instance launched
#ifdef Q_OS_WIN
    AllowSetForegroundWindow(0);
#endif

#if defined(Q_OS_IOS)
    QtAppDelegateInitialize();
#endif

    app.registerTypes();

    app.setApplicationName(APPLICATION_NAME);
    app.setOrganizationName(ORGANIZATION_NAME);
    app.setApplicationDisplayName(APPLICATION_NAME);

    app.loadTranslator();
    app.loadFonts();

    bool doExec = app.parseCommands();

    if (doExec) {
        app.init();
        return app.exec();
    }
    return 0;
}<|MERGE_RESOLUTION|>--- conflicted
+++ resolved
@@ -3,12 +3,8 @@
 #include <QTimer>
 
 #include "amnezia_application.h"
-<<<<<<< HEAD
 #include "version.h"
-=======
-#include "defines.h"
 #include "migrations.h"
->>>>>>> 2ca85c78
 
 #ifdef Q_OS_WIN
 #include "Windows.h"
