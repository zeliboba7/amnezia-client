--- conflicted
+++ resolved
@@ -1,13 +1,7 @@
 #include "MobileUtils.h"
 
-<<<<<<< HEAD
 void MobileUtils::shareText(const QStringList&) {}
 
 void MobileUtils::writeToKeychain(const QString&, const QByteArray &) {}
 bool MobileUtils::deleteFromKeychain(const QString& tag) { return false; }
 QByteArray MobileUtils::readFromKeychain(const QString&) { return {}; }
-=======
-void MobileUtils::shareText(const QStringList& filesToSend) {
-
-}
->>>>>>> b3d54ce5
