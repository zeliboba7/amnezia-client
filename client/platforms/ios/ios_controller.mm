#include "ios_controller.h"

#include <QDebug>
#include <QFile>
#include <QJsonArray>
#include <QJsonDocument>
#include <QJsonObject>
#include <QThread>

#include "../protocols/vpnprotocol.h"
#import "ios_controller_wrapper.h"

#import <NetworkExtension/NetworkExtension.h>
#import <NetworkExtension/NETunnelProviderManager.h>
#import <NetworkExtension/NEVPNManager.h>
#import <NetworkExtension/NETunnelProviderSession.h>


const char* Action::start = "start";
const char* Action::restart = "restart";
const char* Action::stop = "stop";
const char* Action::getTunnelId = "getTunnelId";
const char* Action::getStatus = "status";

const char* MessageKey::action = "action";
const char* MessageKey::tunnelId = "tunnelId";
const char* MessageKey::config = "config";
const char* MessageKey::errorCode = "errorCode";
const char* MessageKey::host = "host";
const char* MessageKey::port = "port";
const char* MessageKey::isOnDemand = "is-on-demand";

Vpn::ConnectionState iosStatusToState(NEVPNStatus status) {
  switch (status) {
    case NEVPNStatusInvalid:
        return Vpn::ConnectionState::Unknown;
    case NEVPNStatusDisconnected:
        return Vpn::ConnectionState::Disconnected;
    case NEVPNStatusConnecting:
        return Vpn::ConnectionState::Connecting;
    case NEVPNStatusConnected:
        return Vpn::ConnectionState::Connected;
    case NEVPNStatusReasserting:
        return Vpn::ConnectionState::Connecting;
    case NEVPNStatusDisconnecting:
        return Vpn::ConnectionState::Disconnecting;
    default:
        return Vpn::ConnectionState::Unknown;
}
}

namespace {
IosController* s_instance = nullptr;
}

IosController::IosController() : QObject()
{
    s_instance = this;
    m_iosControllerWrapper = [[IosControllerWrapper alloc] initWithCppController:this];

    [[NSNotificationCenter defaultCenter]
        removeObserver: (__bridge NSObject *)m_iosControllerWrapper];
    [[NSNotificationCenter defaultCenter]
        addObserver: (__bridge NSObject *)m_iosControllerWrapper selector:@selector(vpnStatusDidChange:) name:NEVPNStatusDidChangeNotification object:nil];
    [[NSNotificationCenter defaultCenter]
        addObserver: (__bridge NSObject *)m_iosControllerWrapper selector:@selector(vpnConfigurationDidChange:) name:NEVPNConfigurationChangeNotification object:nil];

}

IosController* IosController::Instance() {
    if (!s_instance) {
        s_instance = new IosController();
    }

    return s_instance;
}

bool IosController::initialize()
{
    __block bool ok = true;
    [NETunnelProviderManager loadAllFromPreferencesWithCompletionHandler:^(NSArray<NETunnelProviderManager *> * _Nullable managers, NSError * _Nullable error) {
        @try {
            if (error) {
                qDebug() << "IosController::initialize : Error:" << [error.localizedDescription UTF8String];
                emit connectionStateChanged(Vpn::ConnectionState::Error);
                ok = false;
                return;
            }

            NSInteger managerCount = managers.count;
            qDebug() << "IosController::initialize : We have received managers:" << (long)managerCount;


            for (NETunnelProviderManager *manager in managers) {
                if (manager.connection.status == NEVPNStatusConnected) {
                    m_currentTunnel = manager;
                    qDebug() << "IosController::initialize : VPN already connected";
                    emit connectionStateChanged(Vpn::ConnectionState::Connected);
                    break;

                    // TODO: show connected state
                }
            }
        }
        @catch (NSException *exception) {
            qDebug() << "IosController::setTunnel : exception" << QString::fromNSString(exception.reason);
            ok = false;
        }
    }];

    return ok;
}

bool IosController::connectVpn(amnezia::Proto proto, const QJsonObject& configuration)
{
    m_proto = proto;
    m_rawConfig = configuration;
    m_serverAddress = configuration.value(config_key::hostName).toString().toNSString();

    QString tunnelName;
    if (configuration.value(config_key::description).toString().isEmpty()) {
        tunnelName = QString("%1 %2")
          .arg(configuration.value(config_key::hostName).toString())
          .arg(ProtocolProps::protoToString(proto));
    }
    else {
        tunnelName = QString("%1 (%2) %3")
          .arg(configuration.value(config_key::description).toString())
          .arg(configuration.value(config_key::hostName).toString())
          .arg(ProtocolProps::protoToString(proto));
    }

    qDebug() << "IosController::connectVpn" << tunnelName;

    m_currentTunnel = nullptr;

    dispatch_semaphore_t semaphore = dispatch_semaphore_create(0);
    __block bool ok = true;
    __block bool isNewTunnelCreated = false;

    [NETunnelProviderManager loadAllFromPreferencesWithCompletionHandler:^(NSArray<NETunnelProviderManager *> * _Nullable managers, NSError * _Nullable error) {
        @try {
            if (error) {
                qDebug() << "IosController::connectVpn : Error:" << [error.localizedDescription UTF8String];
                emit connectionStateChanged(Vpn::ConnectionState::Error);
                ok = false;
                return;
            }

            NSInteger managerCount = managers.count;
            qDebug() << "IosController::connectVpn : We have received managers:" << (long)managerCount;


            for (NETunnelProviderManager *manager in managers) {
                if ([manager.localizedDescription isEqualToString:tunnelName.toNSString()]) {
                    m_currentTunnel = manager;
                    qDebug() << "IosController::connectVpn : Using existing tunnel";
                    if (manager.connection.status == NEVPNStatusConnected) {
                        emit connectionStateChanged(Vpn::ConnectionState::Connected);
                        return;
                    }

                    break;
                }
            }

            if (!m_currentTunnel) {
                qDebug() << "IosController::connectVpn : Creating new tunnel";
                isNewTunnelCreated = true;
                m_currentTunnel = [[NETunnelProviderManager alloc] init];
                m_currentTunnel.localizedDescription = [NSString stringWithUTF8String:tunnelName.toStdString().c_str()];
            }

        }
        @catch (NSException *exception) {
            qDebug() << "IosController::connectVpn : exception" << QString::fromNSString(exception.reason);
            ok = false;
            m_currentTunnel = nullptr;
        }
        @finally {
            dispatch_semaphore_signal(semaphore);
        }
    }];

    dispatch_semaphore_wait(semaphore, DISPATCH_TIME_FOREVER);
    if (!ok) return false;

    [[NSNotificationCenter defaultCenter]
        removeObserver:(__bridge NSObject *)m_iosControllerWrapper];

    [[NSNotificationCenter defaultCenter]
        addObserver:(__bridge NSObject *)m_iosControllerWrapper
            selector:@selector(vpnStatusDidChange:)
            name:NEVPNStatusDidChangeNotification
            object:m_currentTunnel.connection];


    if (proto == amnezia::Proto::OpenVpn) {
        return setupOpenVPN();
    }
    if (proto == amnezia::Proto::Cloak) {
        return setupCloak();
    }
    if (proto == amnezia::Proto::WireGuard) {
        return setupWireGuard();
    }

    return false;
}

void IosController::disconnectVpn()
{
    if (!m_currentTunnel) {
        return;
    }

    if ([m_currentTunnel.connection isKindOfClass:[NETunnelProviderSession class]]) {
        [(NETunnelProviderSession *)m_currentTunnel.connection stopTunnel];
    }
}


void IosController::checkStatus()
{
    NSString *actionKey = [NSString stringWithUTF8String:MessageKey::action];
    NSString *actionValue = [NSString stringWithUTF8String:Action::getStatus];
    NSString *tunnelIdKey = [NSString stringWithUTF8String:MessageKey::tunnelId];
    NSString *tunnelIdValue = !m_tunnelId.isEmpty() ? m_tunnelId.toNSString() : @"";

    NSDictionary* message = @{actionKey: actionValue, tunnelIdKey: tunnelIdValue};
    sendVpnExtensionMessage(message, [&](NSDictionary* response){
        uint64_t txBytes = [response[@"tx_bytes"] intValue];
        uint64_t rxBytes = [response[@"rx_bytes"] intValue];
        emit bytesChanged(rxBytes - m_rxBytes, txBytes - m_txBytes);
        m_rxBytes = rxBytes;
        m_txBytes = txBytes;
    });
    
}

void IosController::vpnStatusDidChange(void *pNotification)
{
    NETunnelProviderSession *session = (NETunnelProviderSession *)pNotification;

    if (session /* && session == TunnelManager.session */ ) {
       qDebug() << "IosController::vpnStatusDidChange" << iosStatusToState(session.status) << session;
       emit connectionStateChanged(iosStatusToState(session.status));
    }
}

void IosController::vpnConfigurationDidChange(void *pNotification)
{
    qDebug() << "IosController::vpnConfigurationDidChange" << pNotification;
}

bool IosController::setupOpenVPN()
{
    QJsonObject ovpn = m_rawConfig[ProtocolProps::key_proto_config_data(amnezia::Proto::OpenVpn)].toObject();
    QString ovpnConfig = ovpn[config_key::config].toString();

    return startOpenVPN(ovpnConfig);
}

bool IosController::setupCloak()
{
    m_serverAddress = @"127.0.0.1";
    QJsonObject ovpn = m_rawConfig[ProtocolProps::key_proto_config_data(amnezia::Proto::OpenVpn)].toObject();
    QString ovpnConfig = ovpn[config_key::config].toString();

    QJsonObject cloak = m_rawConfig[ProtocolProps::key_proto_config_data(amnezia::Proto::Cloak)].toObject();

    cloak["NumConn"] = 1;
    if (cloak.contains("remote")) {
        cloak["RemoteHost"] = cloak["remote"].toString();
     }
    if (cloak.contains("port")) {
        cloak["RemotePort"] = cloak["port"].toString();
    }
    cloak.remove("remote");
    cloak.remove("port");
    cloak.remove("transport_proto");

    QJsonObject jsonObject {};
    foreach(const QString& key, cloak.keys()) {
        if(key == "NumConn" or key == "StreamTimeout"){
            jsonObject.insert(key, cloak.value(key).toInt());
        }else{
            jsonObject.insert(key, cloak.value(key).toString());
        }
    }
    QJsonDocument doc(jsonObject);
    QString strJson(doc.toJson(QJsonDocument::Compact));
    QString cloakBase64 = strJson.toUtf8().toBase64();
    ovpnConfig.append("\n<cloak>\n");
    ovpnConfig.append(cloakBase64);
    ovpnConfig.append("\n</cloak>\n");

    return startOpenVPN(ovpnConfig);
}

bool IosController::setupWireGuard()
{
    QJsonObject config = m_rawConfig[ProtocolProps::key_proto_config_data(amnezia::Proto::WireGuard)].toObject();

    QString wgConfig = config[config_key::config].toString();
    
    return startWireGuard(wgConfig);
}

bool IosController::startOpenVPN(const QString &config)
{
    qDebug() << "IosController::startOpenVPN";

    NETunnelProviderProtocol *tunnelProtocol = [[NETunnelProviderProtocol alloc] init];
    tunnelProtocol.providerBundleIdentifier = [NSString stringWithUTF8String:VPN_NE_BUNDLEID];
    tunnelProtocol.providerConfiguration = @{@"ovpn": [[NSString stringWithUTF8String:config.toStdString().c_str()] dataUsingEncoding:NSUTF8StringEncoding]};
    tunnelProtocol.serverAddress = m_serverAddress;

    m_currentTunnel.protocolConfiguration = tunnelProtocol;

    startTunnel();
}

bool IosController::startWireGuard(const QString &config)
{
    qDebug() << "IosController::startWireGuard";

    NETunnelProviderProtocol *tunnelProtocol = [[NETunnelProviderProtocol alloc] init];
    tunnelProtocol.providerBundleIdentifier = [NSString stringWithUTF8String:VPN_NE_BUNDLEID];
    tunnelProtocol.providerConfiguration = @{@"wireguard": [[NSString stringWithUTF8String:config.toStdString().c_str()] dataUsingEncoding:NSUTF8StringEncoding]};
    tunnelProtocol.serverAddress = m_serverAddress;

    m_currentTunnel.protocolConfiguration = tunnelProtocol;

    startTunnel();
}

void IosController::startTunnel()
{
    m_rxBytes = 0;
    m_txBytes = 0;
    [m_currentTunnel setEnabled:YES];

    [m_currentTunnel saveToPreferencesWithCompletionHandler:^(NSError *saveError) {
        dispatch_async(dispatch_get_global_queue(DISPATCH_QUEUE_PRIORITY_DEFAULT, 0), ^{

            if (saveError) {
<<<<<<< HEAD
                qDebug() << "IosController::startOpenVPN : Connect OpenVPN Tunnel Save Error" << saveError.localizedDescription.UTF8String;
                emit connectionStateChanged(Vpn::ConnectionState::Error);
=======
                emit connectionStateChanged(VpnProtocol::VpnConnectionState::Error);
>>>>>>> 285c5083
                return;
            }

            [m_currentTunnel loadFromPreferencesWithCompletionHandler:^(NSError *loadError) {
                    if (loadError) {
                        qDebug() << "IosController::startOpenVPN : Connect OpenVPN Tunnel Load Error" << loadError.localizedDescription.UTF8String;
                        emit connectionStateChanged(Vpn::ConnectionState::Error);
                        return;
                    }

                    NSError *startError = nil;
                    qDebug() << iosStatusToState(m_currentTunnel.connection.status);


                    NSString *actionKey = [NSString stringWithUTF8String:MessageKey::action];
                    NSString *actionValue = [NSString stringWithUTF8String:Action::start];
                    NSString *tunnelIdKey = [NSString stringWithUTF8String:MessageKey::tunnelId];
                    NSString *tunnelIdValue = !m_tunnelId.isEmpty() ? m_tunnelId.toNSString() : @"";

                    NSDictionary* message = @{actionKey: actionValue, tunnelIdKey: tunnelIdValue};
                    sendVpnExtensionMessage(message);


                    BOOL started = [m_currentTunnel.connection startVPNTunnelWithOptions:nil andReturnError:&startError];

                    if (!started || startError) {
                        qDebug() << "IosController::startOpenVPN : Connect OpenVPN Tunnel Start Error"
                            << (startError ? startError.localizedDescription.UTF8String : "");
                        emit connectionStateChanged(Vpn::ConnectionState::Error);
                    } else {
                        qDebug() << "IosController::startOpenVPN : Starting the tunnel succeeded";
                    }
            }];
        });
    }];
}


bool IosController::isOurManager(NETunnelProviderManager* manager) {
    NETunnelProviderProtocol* tunnelProto = (NETunnelProviderProtocol*)manager.protocolConfiguration;

    if (!tunnelProto) {
        qDebug() << "Ignoring manager because the proto is invalid";
        return false;
    }

    if (!tunnelProto.providerBundleIdentifier) {
        qDebug() << "Ignoring manager because the bundle identifier is null";
        return false;
    }

    if (![tunnelProto.providerBundleIdentifier isEqualToString:[NSString stringWithUTF8String:VPN_NE_BUNDLEID]]) {
        qDebug() << "Ignoring manager because the bundle identifier doesn't match";
        return false;
    }

    qDebug() << "Found the manager with the correct bundle identifier:" << QString::fromNSString(tunnelProto.providerBundleIdentifier);

    return true;
}

void IosController::sendVpnExtensionMessage(NSDictionary* message, std::function<void(NSDictionary*)> callback)
{
    if (!m_currentTunnel) {
        qDebug() << "Cannot set an extension callback without a tunnel manager";
        return;
    }

    NSError *error = nil;
    NSData *data = [NSJSONSerialization dataWithJSONObject:message options:0 error:&error];

    if (!data || error) {
        qDebug() << "Failed to serialize message to VpnExtension as JSON. Error:"
                 << [error.localizedDescription UTF8String];
        return;
    }

    void (^completionHandler)(NSData *) = ^(NSData *responseData) {
        if (!responseData) {
            if (callback) callback(nil);
            return;
        }

        NSError *deserializeError = nil;
        NSDictionary *response = [NSJSONSerialization JSONObjectWithData:responseData options:0 error:&deserializeError];

        if (response && [response isKindOfClass:[NSDictionary class]]) {
            if (callback) callback(response);
            return;
        } else if (deserializeError) {
            qDebug() << "Failed to deserialize the VpnExtension response";
        }

        if (callback) callback(nil);
    };

    NETunnelProviderSession *session = (NETunnelProviderSession *)m_currentTunnel.connection;

    NSError *sendError = nil;
    
    if ([session respondsToSelector:@selector(sendProviderMessage:returnError:responseHandler:)]) {
        [session sendProviderMessage:data returnError:&sendError responseHandler:completionHandler];
    } else {
        qDebug() << "Method sendProviderMessage:responseHandler:error: does not exist";
    }

    if (sendError) {
        qDebug() << "Failed to send message to VpnExtension. Error:"
                 << [sendError.localizedDescription UTF8String];
    }

}<|MERGE_RESOLUTION|>--- conflicted
+++ resolved
@@ -345,12 +345,7 @@
         dispatch_async(dispatch_get_global_queue(DISPATCH_QUEUE_PRIORITY_DEFAULT, 0), ^{
 
             if (saveError) {
-<<<<<<< HEAD
-                qDebug() << "IosController::startOpenVPN : Connect OpenVPN Tunnel Save Error" << saveError.localizedDescription.UTF8String;
                 emit connectionStateChanged(Vpn::ConnectionState::Error);
-=======
-                emit connectionStateChanged(VpnProtocol::VpnConnectionState::Error);
->>>>>>> 285c5083
                 return;
             }
 
