#ifndef ANDROID_VPNPROTOCOL_H
#define ANDROID_VPNPROTOCOL_H

#include <QAndroidBinder>
#include <QAndroidServiceConnection>

#include "vpnprotocol.h"
#include "protocols/protocols_defs.h"

using namespace amnezia;



class AndroidVpnProtocol : public VpnProtocol
{
    Q_OBJECT

public:
<<<<<<< HEAD
    explicit AndroidVpnProtocol(Proto protocol, const QJsonObject& configuration, QObject* parent = nullptr);
    static AndroidVpnProtocol* instance();

=======
    explicit AndroidVpnProtocol(Protocol protocol, const QJsonObject& configuration, QObject* parent = nullptr);
>>>>>>> d28a2ebc
    virtual ~AndroidVpnProtocol() override = default;

    ErrorCode start() override;
    void stop() override;

signals:


protected slots:

protected:


private:
    Proto m_protocol;

};

#endif // ANDROID_VPNPROTOCOL_H<|MERGE_RESOLUTION|>--- conflicted
+++ resolved
@@ -16,13 +16,7 @@
     Q_OBJECT
 
 public:
-<<<<<<< HEAD
     explicit AndroidVpnProtocol(Proto protocol, const QJsonObject& configuration, QObject* parent = nullptr);
-    static AndroidVpnProtocol* instance();
-
-=======
-    explicit AndroidVpnProtocol(Protocol protocol, const QJsonObject& configuration, QObject* parent = nullptr);
->>>>>>> d28a2ebc
     virtual ~AndroidVpnProtocol() override = default;
 
     ErrorCode start() override;
