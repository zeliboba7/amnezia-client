--- conflicted
+++ resolved
@@ -55,11 +55,6 @@
         }
         QThread::msleep(10);
         m_managementServer.stop();
-<<<<<<< HEAD
-        qApp->processEvents();
-        setConnectionState(Vpn::ConnectionState::Disconnecting);
-=======
->>>>>>> 5510ff7d
     }
     setConnectionState(VpnProtocol::Disconnected);
 }
