#ifndef PROTOCOLS_DEFS_H
#define PROTOCOLS_DEFS_H

#include <QDebug>
#include <QMetaEnum>
#include <QObject>

namespace amnezia
{
    namespace config_key
    {

        // Json config strings
        constexpr char hostName[] = "hostName";
        constexpr char userName[] = "userName";
        constexpr char password[] = "password";
        constexpr char port[] = "port";
        constexpr char local_port[] = "local_port";

        constexpr char dns1[] = "dns1";
        constexpr char dns2[] = "dns2";

        constexpr char description[] = "description";
        constexpr char cert[] = "cert";
        constexpr char config[] = "config";

        constexpr char containers[] = "containers";
        constexpr char container[] = "container";
        constexpr char defaultContainer[] = "defaultContainer";

        constexpr char vpnproto[] = "protocol";
        constexpr char protocols[] = "protocols";

        constexpr char remote[] = "remote";
        constexpr char transport_proto[] = "transport_proto";
        constexpr char cipher[] = "cipher";
        constexpr char hash[] = "hash";
        constexpr char ncp_disable[] = "ncp_disable";
        constexpr char tls_auth[] = "tls_auth";

        constexpr char client_priv_key[] = "client_priv_key";
        constexpr char client_pub_key[] = "client_pub_key";
        constexpr char server_priv_key[] = "server_priv_key";
        constexpr char server_pub_key[] = "server_pub_key";
        constexpr char psk_key[] = "psk_key";
        constexpr char allowed_ips[] = "allowed_ips";

        constexpr char client_ip[] = "client_ip"; // internal ip address

        constexpr char site[] = "site";
        constexpr char block_outside_dns[] = "block_outside_dns";

        constexpr char subnet_address[] = "subnet_address";
        constexpr char subnet_mask[] = "subnet_mask";
        constexpr char subnet_cidr[] = "subnet_cidr";

        constexpr char additional_client_config[] = "additional_client_config";
        constexpr char additional_server_config[] = "additional_server_config";

        // proto config keys
        constexpr char last_config[] = "last_config";

        constexpr char isThirdPartyConfig[] = "isThirdPartyConfig";

        constexpr char junkPacketCount[] = "Jc";
        constexpr char junkPacketMinSize[] = "Jmin";
        constexpr char junkPacketMaxSize[] = "Jmax";
        constexpr char initPacketJunkSize[] = "S1";
        constexpr char responsePacketJunkSize[] = "S2";
        constexpr char initPacketMagicHeader[] = "H1";
        constexpr char responsePacketMagicHeader[] = "H2";
        constexpr char underloadPacketMagicHeader[] = "H3";
        constexpr char transportPacketMagicHeader[] = "H4";

        constexpr char openvpn[] = "openvpn";
        constexpr char wireguard[] = "wireguard";
        constexpr char shadowsocks[] = "shadowsocks";
        constexpr char cloak[] = "cloak";
        constexpr char sftp[] = "sftp";
        constexpr char awg[] = "awg";

<<<<<<< HEAD
        constexpr char configVersion[] = "config_version";
        constexpr char apiEdnpoint[] = "api_endpoint";
        constexpr char serviceTypeId[] = "service_type_id";
        constexpr char accessToken[] = "access_token";
        constexpr char certificate[] = "certificate";
        constexpr char publicKey[] = "public_key";
     }
=======
        constexpr char splitTunnelSites[] = "splitTunnelSites";
        constexpr char splitTunnelType[] = "splitTunnelType";

    }
>>>>>>> ae4ee643

    namespace protocols
    {

        namespace dns
        {
            constexpr char amneziaDnsIp[] = "172.29.172.254";
        }

        namespace openvpn
        {
            constexpr char defaultSubnetAddress[] = "10.8.0.0";
            constexpr char defaultSubnetMask[] = "255.255.255.0";
            constexpr char defaultSubnetCidr[] = "24";

            constexpr char serverConfigPath[] = "/opt/amnezia/openvpn/server.conf";
            constexpr char caCertPath[] = "/opt/amnezia/openvpn/pki/ca.crt";
            constexpr char clientCertPath[] = "/opt/amnezia/openvpn/pki/issued";
            constexpr char taKeyPath[] = "/opt/amnezia/openvpn/ta.key";
            constexpr char clientsDirPath[] = "/opt/amnezia/openvpn/clients";
            constexpr char defaultPort[] = "1194";
            constexpr char defaultTransportProto[] = "udp";
            constexpr char defaultCipher[] = "AES-256-GCM";
            constexpr char defaultHash[] = "SHA512";
            constexpr bool defaultBlockOutsideDns = true;
            constexpr bool defaultNcpDisable = false;
            constexpr bool defaultTlsAuth = true;
            constexpr char ncpDisableString[] = "ncp-disable";
            constexpr char tlsAuthString[] = "tls-auth /opt/amnezia/openvpn/ta.key 0";

            constexpr char defaultAdditionalClientConfig[] = "";
            constexpr char defaultAdditionalServerConfig[] = "";
        }

        namespace shadowsocks
        {
            constexpr char ssKeyPath[] = "/opt/amnezia/shadowsocks/shadowsocks.key";
            constexpr char defaultPort[] = "6789";
            constexpr char defaultLocalProxyPort[] = "8585";
            constexpr char defaultCipher[] = "chacha20-ietf-poly1305";
        }

        namespace cloak
        {
            constexpr char ckPublicKeyPath[] = "/opt/amnezia/cloak/cloak_public.key";
            constexpr char ckBypassUidKeyPath[] = "/opt/amnezia/cloak/cloak_bypass_uid.key";
            constexpr char ckAdminKeyPath[] = "/opt/amnezia/cloak/cloak_admin_uid.key";
            constexpr char defaultPort[] = "443";
            constexpr char defaultRedirSite[] = "tile.openstreetmap.org";
            constexpr char defaultCipher[] = "chacha20-poly1305";

        }

        namespace wireguard
        {
            constexpr char defaultSubnetAddress[] = "10.8.1.0";
            constexpr char defaultSubnetMask[] = "255.255.255.0";
            constexpr char defaultSubnetCidr[] = "24";

            constexpr char defaultPort[] = "51820";
            constexpr char serverConfigPath[] = "/opt/amnezia/wireguard/wg0.conf";
            constexpr char serverPublicKeyPath[] = "/opt/amnezia/wireguard/wireguard_server_public_key.key";
            constexpr char serverPskKeyPath[] = "/opt/amnezia/wireguard/wireguard_psk.key";

        }

        namespace sftp
        {
            constexpr char defaultUserName[] = "sftp_user";

        } // namespace sftp

        namespace awg
        {
            constexpr char defaultPort[] = "55424";

            constexpr char serverConfigPath[] = "/opt/amnezia/awg/wg0.conf";
            constexpr char serverPublicKeyPath[] = "/opt/amnezia/awg/wireguard_server_public_key.key";
            constexpr char serverPskKeyPath[] = "/opt/amnezia/awg/wireguard_psk.key";

            constexpr char defaultJunkPacketCount[] = "3";
            constexpr char defaultJunkPacketMinSize[] = "10";
            constexpr char defaultJunkPacketMaxSize[] = "30";
            constexpr char defaultInitPacketJunkSize[] = "15";
            constexpr char defaultResponsePacketJunkSize[] = "18";
            constexpr char defaultInitPacketMagicHeader[] = "1020325451";
            constexpr char defaultResponsePacketMagicHeader[] = "3288052141";
            constexpr char defaultTransportPacketMagicHeader[] = "2528465083";
            constexpr char defaultUnderloadPacketMagicHeader[] = "1766607858";
        }

    } // namespace protocols

    namespace ProtocolEnumNS
    {
        Q_NAMESPACE

        enum TransportProto {
            Udp,
            Tcp
        };
        Q_ENUM_NS(TransportProto)

        enum Proto {
            Any = 0,
            OpenVpn,
            ShadowSocks,
            Cloak,
            WireGuard,
            Awg,
            Ikev2,
            L2tp,

            // non-vpn
            TorWebSite,
            Dns,
            Sftp
        };
        Q_ENUM_NS(Proto)

        enum ServiceType {
            None = 0,
            Vpn,
            Other
        };
        Q_ENUM_NS(ServiceType)
    } // namespace ProtocolEnumNS

    using namespace ProtocolEnumNS;

    class ProtocolProps : public QObject
    {
        Q_OBJECT

    public:
        Q_INVOKABLE static QList<Proto> allProtocols();

        // spelling may differ for various protocols - TCP for OpenVPN, tcp for others
        Q_INVOKABLE static TransportProto transportProtoFromString(QString p);
        Q_INVOKABLE static QString transportProtoToString(TransportProto proto, Proto p = Proto::Any);

        Q_INVOKABLE static Proto protoFromString(QString p);
        Q_INVOKABLE static QString protoToString(Proto p);

        Q_INVOKABLE static QMap<Proto, QString> protocolHumanNames();
        Q_INVOKABLE static QMap<Proto, QString> protocolDescriptions();

        Q_INVOKABLE static ServiceType protocolService(Proto p);

        Q_INVOKABLE static int getPortForInstall(Proto p);

        Q_INVOKABLE static int defaultPort(Proto p);
        Q_INVOKABLE static bool defaultPortChangeable(Proto p);

        Q_INVOKABLE static TransportProto defaultTransportProto(Proto p);
        Q_INVOKABLE static bool defaultTransportProtoChangeable(Proto p);

        Q_INVOKABLE static QString key_proto_config_data(Proto p);
        Q_INVOKABLE static QString key_proto_config_path(Proto p);
    };
} // namespace amnezia

QDebug operator<<(QDebug debug, const amnezia::Proto &p);

#endif // PROTOCOLS_DEFS_H<|MERGE_RESOLUTION|>--- conflicted
+++ resolved
@@ -79,20 +79,17 @@
         constexpr char sftp[] = "sftp";
         constexpr char awg[] = "awg";
 
-<<<<<<< HEAD
         constexpr char configVersion[] = "config_version";
         constexpr char apiEdnpoint[] = "api_endpoint";
         constexpr char serviceTypeId[] = "service_type_id";
         constexpr char accessToken[] = "access_token";
         constexpr char certificate[] = "certificate";
         constexpr char publicKey[] = "public_key";
-     }
-=======
+
         constexpr char splitTunnelSites[] = "splitTunnelSites";
         constexpr char splitTunnelType[] = "splitTunnelType";
 
     }
->>>>>>> ae4ee643
 
     namespace protocols
     {
