#include <QCoreApplication>
#include <QFileInfo>
#include <QProcess>
#include <QRegularExpression>
#include <QTcpSocket>
#include <QThread>

#include "debug.h"
#include "wireguardprotocol.h"
#include "utils.h"

WireguardProtocol::WireguardProtocol(const QJsonObject &configuration, QObject* parent) :
    VpnProtocol(configuration, parent)
{
    //m_configFile.setFileTemplate(QDir::tempPath() + QDir::separator() + serviceName() + ".conf");
    m_configFile.setFileName(QDir::tempPath() + QDir::separator() + serviceName() + ".conf");
    readWireguardConfiguration(configuration);
}

WireguardProtocol::~WireguardProtocol()
{
    //qDebug() << "WireguardProtocol::~WireguardProtocol() 1";
    WireguardProtocol::stop();
    QThread::msleep(200);
    //qDebug() << "WireguardProtocol::~WireguardProtocol() 2";
}

void WireguardProtocol::stop()
{
    //qDebug() << "WireguardProtocol::stop() 1";

#ifndef Q_OS_IOS
    if (!QFileInfo::exists(wireguardExecPath())) {
        qCritical() << "Wireguard executable missing!";
        setLastError(ErrorCode::ExecutableMissing);
        return;
    }

    m_wireguardStopProcess = IpcClient::CreatePrivilegedProcess();

    if (!m_wireguardStopProcess) {
        qCritical() << "IpcProcess replica is not created!";
        setLastError(ErrorCode::AmneziaServiceConnectionFailed);
        return;
    }

    m_wireguardStopProcess->waitForSource(1000);
    if (!m_wireguardStopProcess->isInitialized()) {
        qWarning() << "IpcProcess replica is not connected!";
        setLastError(ErrorCode::AmneziaServiceConnectionFailed);
        return;
    }

    m_wireguardStopProcess->setProgram(wireguardExecPath());


    QStringList arguments({"--remove", configPath()});
    m_wireguardStopProcess->setArguments(arguments);

    qDebug() << arguments.join(" ");

    connect(m_wireguardStopProcess.data(), &PrivilegedProcess::errorOccurred, this, [this](QProcess::ProcessError error) {
        qDebug() << "WireguardProtocol::WireguardProtocol Stop errorOccurred" << error;
        setConnectionState(VpnConnectionState::Disconnected);
    });

    connect(m_wireguardStopProcess.data(), &PrivilegedProcess::stateChanged, this, [this](QProcess::ProcessState newState) {
        qDebug() << "WireguardProtocol::WireguardProtocol Stop stateChanged" << newState;
    });

    m_wireguardStopProcess->start();
    m_wireguardStopProcess->waitForFinished(10000);

    setConnectionState(VpnProtocol::Disconnected);
#endif

    //qDebug() << "WireguardProtocol::stop() 2";
}

void WireguardProtocol::readWireguardConfiguration(const QJsonObject &configuration)
{
    QJsonObject jConfig = configuration.value(ProtocolProps::key_proto_config_data(Proto::WireGuard)).toObject();

    if (!m_configFile.open(QIODevice::WriteOnly | QIODevice::Truncate)) {
        qCritical() << "Failed to save wireguard config to" << m_configFile.fileName();
        return;
    }

    m_isConfigLoaded = true;

    m_configFile.write(jConfig.value(config_key::config).toString().toUtf8());
    m_configFile.close();
    m_configFileName = m_configFile.fileName();

    qDebug().noquote() << QString("Set config data") << m_configFileName;
    qDebug().noquote() << QString("Set config data") << configuration.value(ProtocolProps::key_proto_config_data(Proto::WireGuard)).toString().toUtf8();

}

QString WireguardProtocol::configPath() const
{
    return m_configFileName;
}

QString WireguardProtocol::wireguardExecPath() const
{
#ifdef Q_OS_WIN
    return Utils::executable("wireguard/wireguard-service", true);
#elif defined Q_OS_LINUX
    return Utils::usrExecutable("wg");
#else
    return Utils::executable("/wireguard", true);
#endif
}

ErrorCode WireguardProtocol::start()
{
    //qDebug() << "WireguardProtocol::start() 1";

#ifndef Q_OS_IOS
    if (!m_isConfigLoaded) {
        setLastError(ErrorCode::ConfigMissing);
        return lastError();
    }

    //qDebug() << "Start Wireguard connection";
    WireguardProtocol::stop();

    if (!QFileInfo::exists(wireguardExecPath())) {
        setLastError(ErrorCode::ExecutableMissing);
        return lastError();
    }

    if (!QFileInfo::exists(configPath())) {
        setLastError(ErrorCode::ConfigMissing);
        return lastError();
    }

    setConnectionState(VpnConnectionState::Connecting);

    m_wireguardStartProcess = IpcClient::CreatePrivilegedProcess();

    if (!m_wireguardStartProcess) {
        //qWarning() << "IpcProcess replica is not created!";
        setLastError(ErrorCode::AmneziaServiceConnectionFailed);
        return ErrorCode::AmneziaServiceConnectionFailed;
    }

    m_wireguardStartProcess->waitForSource(1000);
    if (!m_wireguardStartProcess->isInitialized()) {
        qWarning() << "IpcProcess replica is not connected!";
        setLastError(ErrorCode::AmneziaServiceConnectionFailed);
        return ErrorCode::AmneziaServiceConnectionFailed;
    }

    m_wireguardStartProcess->setProgram(wireguardExecPath());


    QStringList arguments({"--add", configPath()});
    m_wireguardStartProcess->setArguments(arguments);

    qDebug() << arguments.join(" ");

    connect(m_wireguardStartProcess.data(), &PrivilegedProcess::errorOccurred, this, [this](QProcess::ProcessError error) {
        qDebug() << "WireguardProtocol::WireguardProtocol errorOccurred" << error;
        setConnectionState(VpnConnectionState::Disconnected);
    });

    connect(m_wireguardStartProcess.data(), &PrivilegedProcess::stateChanged, this, [this](QProcess::ProcessState newState) {
        qDebug() << "WireguardProtocol::WireguardProtocol stateChanged" << newState;
    });

<<<<<<< HEAD
    connect(m_wireguardStartProcess.data(), &PrivilegedProcess::finished, this, [&]() {
        setConnectionState(ConnectionState::Connected);
        {
            //TODO:FIXME: without some ugly sleep we have't get a adapter parametrs
            std::this_thread::sleep_for(std::chrono::seconds(4));
            std::string p1{},p2{};//,p3;
            const auto &ret = adpInfo.get_adapter_info("WireGuard Tunnel");//serviceName().toStdString());//("AmneziaVPN IKEv2");
            if (std::get<0>(ret) == false){
                p1 = adpInfo.get_adapter_route_gateway();
                p2 = adpInfo.get_adapter_local_address();
                //p3 = adpInfo.get_adapter_local_gateway();
                m_routeGateway = QString::fromStdString(p1);
                m_vpnLocalAddress = QString::fromStdString(p2);
                m_vpnGateway = protocols::wireguard::defaultSubnetAddress;//QString::fromStdString(p3);
                qDebug()<<"My wireguard m_routeGateway "<<m_routeGateway;
                qDebug()<<"My wireguard m_vpnLocalAddress "<<m_vpnLocalAddress;
                qDebug()<<"My wireguard m_vpnGateway "<< m_vpnGateway;
                auto ret = adpinfo::get_route_table();
                qDebug()<<"~~~~~~~~~~~~~~~~~~~~~~~~~~~~~~~~~~~~~~~~~~~~~~~~~~~~";
                {
                   for (const auto &itret: ret){
                       const auto ip = std::get<0>(itret);
                       const auto msk = std::get<1>(itret);
                       const auto gw = std::get<2>(itret);
                       const auto itf = std::get<3>(itret);
                       qDebug()<<"IP["<<ip.c_str()<<"]"<<"Mask["<<msk.c_str()<<"]"<<"gateway["<<gw.c_str()<<"]"<<"Interface["<<itf.c_str()<<"]";
                   }

                }
                qDebug()<<"~~~~~~~~~~~~~~~~~~~~~~~~~~~~~~~~~~~~~~~~~~~~~~~~~~~~";
            }
            else{
                qDebug()<<"We can't get information about active adapter:"<<QString::fromStdString(std::get<1>(ret));
            }
        }
=======
    connect(m_wireguardStartProcess.data(), &PrivilegedProcess::finished, this, [this]() {
        setConnectionState(VpnConnectionState::Connected);
>>>>>>> 4c2941ac
    });

    connect(m_wireguardStartProcess.data(), &PrivilegedProcess::readyRead, this, [this]() {
        QRemoteObjectPendingReply<QByteArray> reply = m_wireguardStartProcess->readAll();
        reply.waitForFinished(1000);
        qDebug() << "WireguardProtocol::WireguardProtocol readyRead" << reply.returnValue();
    });

    connect(m_wireguardStartProcess.data(), &PrivilegedProcess::readyReadStandardOutput, this, [this]() {
        QRemoteObjectPendingReply<QByteArray> reply = m_wireguardStartProcess->readAllStandardOutput();
        reply.waitForFinished(1000);
        qDebug() << "WireguardProtocol::WireguardProtocol readAllStandardOutput" << reply.returnValue();
    });

    connect(m_wireguardStartProcess.data(), &PrivilegedProcess::readyReadStandardError, this, [this]() {
        QRemoteObjectPendingReply<QByteArray> reply = m_wireguardStartProcess->readAllStandardError();
        reply.waitForFinished(1000);
        qDebug() << "WireguardProtocol::WireguardProtocol readAllStandardError" << reply.returnValue();
    });

    m_wireguardStartProcess->start();
    m_wireguardStartProcess->waitForFinished(10000);

    //qDebug() << "WireguardProtocol::start() 2";

    return ErrorCode::NoError;
#else
    return ErrorCode::NotImplementedError;
#endif
}

QString WireguardProtocol::serviceName() const
{
    return "AmneziaVPN.WireGuard0";
}<|MERGE_RESOLUTION|>--- conflicted
+++ resolved
@@ -170,9 +170,8 @@
         qDebug() << "WireguardProtocol::WireguardProtocol stateChanged" << newState;
     });
 
-<<<<<<< HEAD
     connect(m_wireguardStartProcess.data(), &PrivilegedProcess::finished, this, [&]() {
-        setConnectionState(ConnectionState::Connected);
+        setConnectionState(VpnConnectionState::Connected);
         {
             //TODO:FIXME: without some ugly sleep we have't get a adapter parametrs
             std::this_thread::sleep_for(std::chrono::seconds(4));
@@ -206,10 +205,6 @@
                 qDebug()<<"We can't get information about active adapter:"<<QString::fromStdString(std::get<1>(ret));
             }
         }
-=======
-    connect(m_wireguardStartProcess.data(), &PrivilegedProcess::finished, this, [this]() {
-        setConnectionState(VpnConnectionState::Connected);
->>>>>>> 4c2941ac
     });
 
     connect(m_wireguardStartProcess.data(), &PrivilegedProcess::readyRead, this, [this]() {
