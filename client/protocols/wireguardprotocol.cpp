--- conflicted
+++ resolved
@@ -95,12 +95,7 @@
     m_wireguardStopProcess->start();
     m_wireguardStopProcess->waitForFinished(10000);
 
-<<<<<<< HEAD
     setConnectionState(Vpn::ConnectionState::Disconnected);
-#endif
-=======
-    setConnectionState(VpnProtocol::Disconnected);
->>>>>>> 26bf9aab
 }
 
 #ifdef Q_OS_MAC
