<RCC>
    <qresource prefix="/">
        <file>translations/amneziavpn_ru.qm</file>
        <file>images/close.png</file>
        <file>images/settings.png</file>
        <file>images/favorites_disabled.png</file>
        <file>images/favorites_enabled.png</file>
        <file>images/favorites_hover.png</file>
        <file>images/controls/check_off.png</file>
        <file>images/controls/check_on.png</file>
        <file>images/controls/radio_off.png</file>
        <file>images/controls/radio_on.png</file>
        <file>images/download.png</file>
        <file>images/upload.png</file>
        <file>images/tray/active.png</file>
        <file>images/tray/default.png</file>
        <file>images/tray/error.png</file>
        <file>images/arrow_left.png</file>
        <file>fonts/Lato-Black.ttf</file>
        <file>fonts/Lato-BlackItalic.ttf</file>
        <file>fonts/Lato-Bold.ttf</file>
        <file>fonts/Lato-BoldItalic.ttf</file>
        <file>fonts/Lato-Italic.ttf</file>
        <file>fonts/Lato-Light.ttf</file>
        <file>fonts/Lato-LightItalic.ttf</file>
        <file>fonts/Lato-Regular.ttf</file>
        <file>fonts/Lato-Thin.ttf</file>
        <file>fonts/Lato-ThinItalic.ttf</file>
        <file>images/AmneziaVPN.png</file>
        <file>images/share.png</file>
        <file>server_scripts/remove_container.sh</file>
        <file>server_scripts/setup_host_firewall.sh</file>
        <file>server_scripts/openvpn_cloak/Dockerfile</file>
        <file>server_scripts/openvpn_cloak/configure_container.sh</file>
        <file>server_scripts/openvpn_cloak/start.sh</file>
        <file>server_scripts/openvpn_cloak/template.ovpn</file>
        <file>server_scripts/install_docker.sh</file>
        <file>server_scripts/build_container.sh</file>
        <file>server_scripts/prepare_host.sh</file>
        <file>images/check.png</file>
        <file>images/uncheck.png</file>
        <file>images/settings_grey.png</file>
        <file>server_scripts/check_connection.sh</file>
        <file>server_scripts/remove_all_containers.sh</file>
        <file>server_scripts/openvpn_cloak/run_container.sh</file>
        <file>server_scripts/openvpn/configure_container.sh</file>
        <file>server_scripts/openvpn/run_container.sh</file>
        <file>server_scripts/openvpn/template.ovpn</file>
        <file>server_scripts/openvpn/Dockerfile</file>
        <file>server_scripts/openvpn/start.sh</file>
        <file>server_scripts/openvpn_shadowsocks/configure_container.sh</file>
        <file>server_scripts/openvpn_shadowsocks/Dockerfile</file>
        <file>server_scripts/openvpn_shadowsocks/run_container.sh</file>
        <file>server_scripts/openvpn_shadowsocks/start.sh</file>
        <file>server_scripts/openvpn_shadowsocks/template.ovpn</file>
        <file>images/folder.png</file>
        <file>server_scripts/wireguard/configure_container.sh</file>
        <file>server_scripts/wireguard/Dockerfile</file>
        <file>server_scripts/wireguard/run_container.sh</file>
        <file>server_scripts/wireguard/start.sh</file>
        <file>server_scripts/wireguard/template.conf</file>
        <file>server_scripts/website_tor/configure_container.sh</file>
        <file>server_scripts/website_tor/run_container.sh</file>
        <file>ui/qml/main.qml</file>
        <file>ui/qml/TitleBar.qml</file>
        <file>ui/qml/Pages/PageBase.qml</file>
        <file>ui/qml/Pages/PageAppSetting.qml</file>
        <file>ui/qml/Pages/PageGeneralSettings.qml</file>
        <file>ui/qml/Pages/PageNetworkSetting.qml</file>
        <file>ui/qml/Pages/PageNewServer.qml</file>
        <file>ui/qml/Pages/PageServerConfiguringProgress.qml</file>
        <file>ui/qml/Pages/PageNewServerProtocols.qml</file>
        <file>ui/qml/Pages/PageServerList.qml</file>
        <file>ui/qml/Pages/PageServerContainers.qml</file>
        <file>ui/qml/Pages/PageServerSettings.qml</file>
        <file>ui/qml/Pages/PageSetupWizard.qml</file>
        <file>ui/qml/Pages/PageSetupWizardHighLevel.qml</file>
        <file>ui/qml/Pages/PageSetupWizardLowLevel.qml</file>
        <file>ui/qml/Pages/PageSetupWizardMediumLevel.qml</file>
        <file>ui/qml/Pages/PageSetupWizardVPNMode.qml</file>
        <file>ui/qml/Pages/PageShareConnection.qml</file>
        <file>ui/qml/Pages/PageSites.qml</file>
        <file>ui/qml/Pages/PageStart.qml</file>
        <file>ui/qml/Pages/PageVPN.qml</file>
        <file>ui/qml/Pages/PageQrDecoder.qml</file>
        <file>ui/qml/Pages/PageAbout.qml</file>
        <file>ui/qml/Pages/PageQrDecoderIos.qml</file>
        <file>ui/qml/Pages/PageViewConfig.qml</file>
        <file>ui/qml/Pages/Protocols/PageProtoCloak.qml</file>
        <file>ui/qml/Pages/Protocols/PageProtoOpenVPN.qml</file>
        <file>ui/qml/Pages/Protocols/PageProtoShadowSocks.qml</file>
        <file>ui/qml/Pages/Protocols/PageProtoSftp.qml</file>
        <file>ui/qml/Pages/Protocols/PageProtoTorWebSite.qml</file>
        <file>ui/qml/Pages/Protocols/PageProtocolBase.qml</file>
        <file>ui/qml/Pages/Protocols/PageProtoWireGuard.qml</file>
        <file>ui/qml/Pages/InstallSettings/InstallSettingsBase.qml</file>
        <file>ui/qml/Pages/InstallSettings/SelectContainer.qml</file>
        <file>ui/qml/Pages/Share/PageShareProtoCloak.qml</file>
        <file>ui/qml/Pages/Share/PageShareProtocolBase.qml</file>
        <file>ui/qml/Pages/Share/PageShareProtoOpenVPN.qml</file>
        <file>ui/qml/Pages/Share/PageShareProtoSftp.qml</file>
        <file>ui/qml/Pages/Share/PageShareProtoShadowSocks.qml</file>
        <file>ui/qml/Pages/Share/PageShareProtoTorWebSite.qml</file>
        <file>ui/qml/Pages/Share/PageShareProtoAmnezia.qml</file>
        <file>ui/qml/Pages/Share/PageShareProtoWireGuard.qml</file>
        <file>ui/qml/Pages/Share/PageShareProtoIkev2.qml</file>
        <file>ui/qml/Controls/BasicButtonType.qml</file>
        <file>ui/qml/Controls/BlueButtonType.qml</file>
        <file>ui/qml/Controls/CheckBoxType.qml</file>
        <file>ui/qml/Controls/ComboBoxType.qml</file>
        <file>ui/qml/Controls/ImageButtonType.qml</file>
        <file>ui/qml/Controls/LabelType.qml</file>
        <file>ui/qml/Controls/RadioButtonType.qml</file>
        <file>ui/qml/Controls/SettingButtonType.qml</file>
        <file>ui/qml/Controls/ShareConnectionButtonType.qml</file>
        <file>ui/qml/Controls/ShareConnectionContent.qml</file>
        <file>ui/qml/Controls/TextFieldType.qml</file>
        <file>ui/qml/Controls/RichLabelType.qml</file>
        <file>ui/qml/Controls/SvgImageType.qml</file>
        <file>ui/qml/Controls/FlickableType.qml</file>
        <file>ui/qml/Controls/UrlButtonType.qml</file>
        <file>ui/qml/Controls/TextAreaType.qml</file>
        <file>ui/qml/Controls/ContextMenu.qml</file>
        <file>ui/qml/Controls/FadeBehavior.qml</file>
        <file>ui/qml/Controls/VisibleBehavior.qml</file>
        <file>ui/qml/Controls/Caption.qml</file>
        <file>ui/qml/Controls/Logo.qml</file>
        <file>ui/qml/Controls/BackButton.qml</file>
        <file>ui/qml/Controls/ShareConnectionButtonCopyType.qml</file>
        <file>ui/qml/Controls/SvgButtonType.qml</file>
        <file>ui/qml/Config/GlobalConfig.qml</file>
        <file>ui/qml/Config/qmldir</file>
        <file>server_scripts/dns/configure_container.sh</file>
        <file>server_scripts/dns/Dockerfile</file>
        <file>server_scripts/dns/run_container.sh</file>
        <file>server_scripts/sftp/configure_container.sh</file>
        <file>server_scripts/sftp/Dockerfile</file>
        <file>server_scripts/sftp/run_container.sh</file>
        <file>server_scripts/ipsec/configure_container.sh</file>
        <file>server_scripts/ipsec/Dockerfile</file>
        <file>server_scripts/ipsec/run_container.sh</file>
        <file>server_scripts/ipsec/start.sh</file>
        <file>server_scripts/ipsec/mobileconfig.plist</file>
        <file>server_scripts/ipsec/strongswan.profile</file>
        <file>images/background_connected.png</file>
        <file>images/background_connected@2x.png</file>
        <file>images/delete.png</file>
        <file>images/animation.gif</file>
        <file>images/connected.png</file>
        <file>images/disconnected.png</file>
        <file>images/svg/gpp_good_black_24dp.svg</file>
        <file>images/svg/gpp_maybe_black_24dp.svg</file>
        <file>images/svg/close_black_24dp.svg</file>
        <file>images/svg/delete_black_24dp.svg</file>
        <file>images/svg/done_black_24dp.svg</file>
        <file>images/svg/format_list_bulleted_black_24dp.svg</file>
        <file>images/svg/logout_black_24dp.svg</file>
        <file>images/svg/miscellaneous_services_black_24dp.svg</file>
        <file>images/svg/refresh_black_24dp.svg</file>
        <file>images/svg/settings_black_24dp.svg</file>
        <file>images/svg/share_black_24dp.svg</file>
        <file>images/svg/vpn_key_black_24dp.svg</file>
        <file>images/svg/control_point_black_24dp.svg</file>
        <file>images/svg/settings_suggest_black_24dp.svg</file>
        <file>server_scripts/website_tor/Dockerfile</file>
<<<<<<< HEAD
        <file>ui/qml/Pages/PageViewConfig.qml</file>
        <file>server_scripts/check_server_is_busy.sh</file>
=======
>>>>>>> 4b1df16e
    </qresource>
</RCC><|MERGE_RESOLUTION|>--- conflicted
+++ resolved
@@ -130,6 +130,7 @@
         <file>ui/qml/Controls/SvgButtonType.qml</file>
         <file>ui/qml/Config/GlobalConfig.qml</file>
         <file>ui/qml/Config/qmldir</file>
+        <file>server_scripts/check_server_is_busy.sh</file>
         <file>server_scripts/dns/configure_container.sh</file>
         <file>server_scripts/dns/Dockerfile</file>
         <file>server_scripts/dns/run_container.sh</file>
@@ -163,10 +164,5 @@
         <file>images/svg/control_point_black_24dp.svg</file>
         <file>images/svg/settings_suggest_black_24dp.svg</file>
         <file>server_scripts/website_tor/Dockerfile</file>
-<<<<<<< HEAD
-        <file>ui/qml/Pages/PageViewConfig.qml</file>
-        <file>server_scripts/check_server_is_busy.sh</file>
-=======
->>>>>>> 4b1df16e
     </qresource>
 </RCC>