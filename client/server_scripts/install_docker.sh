<<<<<<< HEAD
if which apt-get > /dev/null 2>&1; then pm=$(which apt-get); docker_pkg="docker.io"; dist="debian";\
elif which dnf > /dev/null 2>&1; then pm=$(which dnf); docker_pkg="docker"; dist="fedora";\
elif which yum > /dev/null 2>&1; then pm=$(which yum); docker_pkg="docker"; dist="centos";\
elif which pacman > /dev/null 2>&1; then pm=$(which pacman); silent_inst="--noconfirm -S"; check_pkgs="--noconfirm -Sy"; docker_pkg="docker"; dist="archlinux";\
=======
if which apt-get > /dev/null 2>&1; then pm=$(which apt-get); silent_inst="-yq install"; check_pkgs="-yq update"; docker_pkg="docker.io"; dist="debian";\
elif which dnf > /dev/null 2>&1; then pm=$(which dnf); silent_inst="-yq install"; check_pkgs="-yq check-update"; docker_pkg="docker"; dist="fedora";\
elif which yum > /dev/null 2>&1; then pm=$(which yum); silent_inst="-y -q install"; check_pkgs="-y -q check-update"; docker_pkg="docker"; dist="centos";\
>>>>>>> 2904bb96
else echo "Packet manager not found"; exit 1; fi;\
echo "Dist: $dist, Packet manager: $pm, Install command: $silent_inst, Check pkgs command: $check_pkgs, Docker pkg: $docker_pkg";\
if [ "$dist" = "debian" ]; then export DEBIAN_FRONTEND=noninteractive; fi;\
if ! command -v sudo > /dev/null 2>&1; then $pm $check_pkgs; $pm $silent_inst sudo; fi;\
if ! command -v fuser > /dev/null 2>&1; then sudo $pm $check_pkgs; sudo $pm $silent_inst psmisc; fi;\
if ! command -v lsof > /dev/null 2>&1; then sudo $pm $check_pkgs; sudo $pm $silent_inst lsof; fi;\
if ! command -v docker > /dev/null 2>&1; then sudo $pm $check_pkgs; sudo $pm $silent_inst $docker_pkg;\
  if [ "$dist" = "fedora" ] || [ "$dist" = "centos" ] || [ "$dist" = "debian" ]; then sudo systemctl enable docker && sudo systemctl start docker; fi;\
fi;\
if [ "$dist" = "debian" ]; then \
  docker_service=$(systemctl list-units --full --all | grep docker.service | grep -v inactive | grep -v dead | grep -v failed);\
  if [ -z "$docker_service" ]; then sudo $pm $check_pkgs; sudo $pm $silent_inst curl $docker_pkg; fi;\
  sleep 3 && sudo systemctl start docker && sleep 3;\
fi;\
if ! command -v sudo > /dev/null 2>&1; then echo "Failed to install Docker"; exit 1; fi;\
docker --version<|MERGE_RESOLUTION|>--- conflicted
+++ resolved
@@ -1,13 +1,7 @@
-<<<<<<< HEAD
-if which apt-get > /dev/null 2>&1; then pm=$(which apt-get); docker_pkg="docker.io"; dist="debian";\
-elif which dnf > /dev/null 2>&1; then pm=$(which dnf); docker_pkg="docker"; dist="fedora";\
-elif which yum > /dev/null 2>&1; then pm=$(which yum); docker_pkg="docker"; dist="centos";\
-elif which pacman > /dev/null 2>&1; then pm=$(which pacman); silent_inst="--noconfirm -S"; check_pkgs="--noconfirm -Sy"; docker_pkg="docker"; dist="archlinux";\
-=======
 if which apt-get > /dev/null 2>&1; then pm=$(which apt-get); silent_inst="-yq install"; check_pkgs="-yq update"; docker_pkg="docker.io"; dist="debian";\
 elif which dnf > /dev/null 2>&1; then pm=$(which dnf); silent_inst="-yq install"; check_pkgs="-yq check-update"; docker_pkg="docker"; dist="fedora";\
 elif which yum > /dev/null 2>&1; then pm=$(which yum); silent_inst="-y -q install"; check_pkgs="-y -q check-update"; docker_pkg="docker"; dist="centos";\
->>>>>>> 2904bb96
+elif which pacman > /dev/null 2>&1; then pm=$(which pacman); silent_inst="--noconfirm -S"; check_pkgs="--noconfirm -Sy"; docker_pkg="docker"; dist="archlinux";\
 else echo "Packet manager not found"; exit 1; fi;\
 echo "Dist: $dist, Packet manager: $pm, Install command: $silent_inst, Check pkgs command: $check_pkgs, Docker pkg: $docker_pkg";\
 if [ "$dist" = "debian" ]; then export DEBIAN_FRONTEND=noninteractive; fi;\
