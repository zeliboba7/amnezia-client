--- conflicted
+++ resolved
@@ -231,9 +231,6 @@
     }
 }
 
-<<<<<<< HEAD
-bool Settings::addVpnSite(RouteMode mode, const QString &site, const QString &ip)
-=======
 Settings::RouteMode Settings::routeMode() const
 {
 // TODO implement for mobiles
@@ -243,8 +240,16 @@
     return static_cast<RouteMode>(m_settings.value("Conf/routeMode", 0).toInt());
 }
 
-void Settings::addVpnSite(RouteMode mode, const QString &site, const QString &ip)
->>>>>>> 285c5083
+Settings::RouteMode Settings::routeMode() const
+{
+// TODO implement for mobiles
+#if defined(Q_OS_ANDROID) || defined(Q_OS_IOS)
+    return RouteMode::VpnAllSites;
+#endif
+    return static_cast<RouteMode>(m_settings.value("Conf/routeMode", 0).toInt());
+}
+
+bool Settings::addVpnSite(RouteMode mode, const QString &site, const QString &ip)
 {
     QVariantMap sites = vpnSites(mode);
     if (sites.contains(site) && ip.isEmpty())
