--- conflicted
+++ resolved
@@ -69,7 +69,6 @@
 <context>
     <name>ConnectionTypeSelectionDrawer</name>
     <message>
-<<<<<<< HEAD
         <location filename="../ui/qml/Components/ConnectionTypeSelectionDrawer.qml" line="30"/>
         <source>Add server</source>
         <translation type="unfinished"></translation>
@@ -87,32 +86,6 @@
     <message>
         <location filename="../ui/qml/Components/ConnectionTypeSelectionDrawer.qml" line="53"/>
         <source>QR code, key or configuration file</source>
-=======
-        <source>Connection data</source>
-        <translation type="vanished">Данные для подлкючения</translation>
-    </message>
-    <message>
-        <source>Server IP, login and password</source>
-        <translation type="vanished">IP сервера, логин и пароль</translation>
-    </message>
-    <message>
-        <source>QR code, key or configuration file</source>
-        <translation type="vanished">QR-код, ключ, файл настроек или бекап</translation>
-    </message>
-    <message>
-        <location filename="../ui/qml/Components/ConnectionTypeSelectionDrawer.qml" line="31"/>
-        <source>Add new connection</source>
-        <translation type="unfinished"></translation>
-    </message>
-    <message>
-        <location filename="../ui/qml/Components/ConnectionTypeSelectionDrawer.qml" line="40"/>
-        <source>Configure your server</source>
-        <translation type="unfinished"></translation>
-    </message>
-    <message>
-        <location filename="../ui/qml/Components/ConnectionTypeSelectionDrawer.qml" line="54"/>
-        <source>Open QR code, key or config file</source>
->>>>>>> b6d20300
         <translation type="unfinished"></translation>
     </message>
 </context>
@@ -844,13 +817,8 @@
     </message>
     <message>
         <location filename="../ui/qml/Pages2/PageServiceTorWebsiteSettings.qml" line="124"/>
-<<<<<<< HEAD
         <source>When configuring WordPress set the this address as domain.</source>
         <translation type="unfinished"></translation>
-=======
-        <source>When configuring WordPress set the domain as this onion address.</source>
-        <translation>При настройке WordPress, укажите этот адрес в качестве домена.</translation>
->>>>>>> b6d20300
     </message>
     <message>
         <location filename="../ui/qml/Pages2/PageServiceTorWebsiteSettings.qml" line="138"/>
@@ -1946,14 +1914,6 @@
         <translation>Полный доступ</translation>
     </message>
     <message>
-<<<<<<< HEAD
-=======
-        <location filename="../ui/qml/Pages2/PageShare.qml" line="175"/>
-        <source>Access to server management. The user with whom you share full access to the connection will be able to add and remove your protocols and services to the servers, as well as change settings.</source>
-        <translation>Доступ к управлению серверами. Пользователь, с которым вы поделились полным доступ к VPN, сможет добавлять и удалять ваши протоколы и сервисы на сервере, а также менять настройки.</translation>
-    </message>
-    <message>
->>>>>>> b6d20300
         <location filename="../ui/qml/Pages2/PageShare.qml" line="251"/>
         <location filename="../ui/qml/Pages2/PageShare.qml" line="252"/>
         <source>Protocol</source>
@@ -2565,45 +2525,12 @@
         <translation>Создайте на сервере файловое хранилище для безопасного хранения и передачи файлов.</translation>
     </message>
     <message>
-<<<<<<< HEAD
         <location filename="../containers/containers_defs.cpp" line="177"/>
-=======
-        <location filename="../containers/containers_defs.cpp" line="128"/>
-        <source>OpenVPN container</source>
-        <translation>OpenVPN протокол</translation>
-    </message>
-    <message>
-        <location filename="../containers/containers_defs.cpp" line="129"/>
-        <source>Container with OpenVpn and ShadowSocks</source>
-        <translation>Связка протоколов OpenVPN и ShadowSocks</translation>
-    </message>
-    <message>
-        <location filename="../containers/containers_defs.cpp" line="131"/>
-        <source>Container with OpenVpn and ShadowSocks protocols configured with traffic masking by Cloak plugin</source>
-        <translation>Протоколы OpenVpn и ShadowSocks, с плагином маскировки трафика Cloak</translation>
-    </message>
-    <message>
-        <location filename="../containers/containers_defs.cpp" line="133"/>
-        <source>WireGuard container</source>
-        <translation>WireGuard протокол</translation>
-    </message>
-    <message>
-        <location filename="../containers/containers_defs.cpp" line="134"/>
->>>>>>> b6d20300
         <source>AmneziaWG container</source>
         <translation>AmneziaWG протокол</translation>
     </message>
     <message>
-<<<<<<< HEAD
         <location filename="../containers/containers_defs.cpp" line="194"/>
-=======
-        <location filename="../containers/containers_defs.cpp" line="135"/>
-        <source>IPsec container</source>
-        <translation>IPsec протокол</translation>
-    </message>
-    <message>
-        <location filename="../containers/containers_defs.cpp" line="140"/>
->>>>>>> b6d20300
         <source>Sftp file sharing service - is secure FTP service</source>
         <translation>Сервис обмена файлами Sftp - безопасный FTP-сервис</translation>
     </message>
@@ -2905,16 +2832,11 @@
         <translation>Низкий</translation>
     </message>
     <message>
-<<<<<<< HEAD
         <location filename="../containers/containers_defs.cpp" line="301"/>
-=======
-        <location filename="../containers/containers_defs.cpp" line="246"/>
->>>>>>> b6d20300
         <source>Medium or High</source>
         <translation type="unfinished"></translation>
     </message>
     <message>
-<<<<<<< HEAD
         <location filename="../containers/containers_defs.cpp" line="302"/>
         <source>Extreme</source>
         <translation type="unfinished"></translation>
@@ -2933,15 +2855,6 @@
         <location filename="../containers/containers_defs.cpp" line="313"/>
         <source>Most VPN protocols are blocked. Recommended if other options are not working.</source>
         <translation type="unfinished"></translation>
-=======
-        <location filename="../containers/containers_defs.cpp" line="247"/>
-        <source>Extreme</source>
-        <translation type="unfinished"></translation>
-    </message>
-    <message>
-        <location filename="../containers/containers_defs.cpp" line="255"/>
-        <source>I just want to increase the level of my privacy.</source>
-        <translation type="unfinished"></translation>
     </message>
     <message>
         <location filename="../containers/containers_defs.cpp" line="256"/>
@@ -2972,7 +2885,6 @@
     <message>
         <source>I just want to increase the level of privacy</source>
         <translation type="vanished">Хочу просто повысить уровень приватности</translation>
->>>>>>> b6d20300
     </message>
 </context>
 <context>
