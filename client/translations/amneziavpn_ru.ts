--- conflicted
+++ resolved
@@ -36,8 +36,17 @@
     </message>
 </context>
 <context>
+    <name>CloudController</name>
+    <message>
+        <location filename="../ui/controllers/cloudController.cpp" line="102"/>
+        <source>Error when retrieving configuration from cloud server</source>
+        <translation type="unfinished"></translation>
+    </message>
+</context>
+<context>
     <name>ConnectionController</name>
     <message>
+        <location filename="../ui/controllers/connectionController.cpp" line="38"/>
         <location filename="../ui/controllers/connectionController.cpp" line="38"/>
         <source>VPN Protocols is not installed.
  Please install VPN container at first</source>
@@ -45,61 +54,35 @@
  Пожалуйста, установите протокол</translation>
     </message>
     <message>
-<<<<<<< HEAD
         <location filename="../ui/controllers/connectionController.cpp" line="62"/>
-=======
-        <location filename="../ui/controllers/connectionController.cpp" line="61"/>
->>>>>>> 97090888
         <source>Connection...</source>
         <translation>Подключение...</translation>
     </message>
     <message>
-<<<<<<< HEAD
-        <location filename="../ui/controllers/connectionController.cpp" line="67"/>
-=======
-        <location filename="../ui/controllers/connectionController.cpp" line="66"/>
->>>>>>> 97090888
+        <location filename="../ui/controllers/connectionController.cpp" line="83"/>
         <source>Connected</source>
         <translation>Подключено</translation>
     </message>
     <message>
-<<<<<<< HEAD
-        <location filename="../ui/controllers/connectionController.cpp" line="112"/>
-=======
-        <location filename="../ui/controllers/connectionController.cpp" line="111"/>
->>>>>>> 97090888
+        <location filename="../ui/controllers/connectionController.cpp" line="128"/>
         <source>Settings updated successfully, Reconnnection...</source>
         <translation>Настройки успешно обновлены. Подключение...</translation>
     </message>
     <message>
-<<<<<<< HEAD
-        <location filename="../ui/controllers/connectionController.cpp" line="76"/>
-=======
-        <location filename="../ui/controllers/connectionController.cpp" line="75"/>
->>>>>>> 97090888
+        <location filename="../ui/controllers/connectionController.cpp" line="92"/>
         <source>Reconnection...</source>
         <translation>Переподключение...</translation>
     </message>
     <message>
         <location filename="../ui/controllers/connectionController.h" line="58"/>
-<<<<<<< HEAD
-        <location filename="../ui/controllers/connectionController.cpp" line="81"/>
-        <location filename="../ui/controllers/connectionController.cpp" line="95"/>
-        <location filename="../ui/controllers/connectionController.cpp" line="101"/>
-=======
-        <location filename="../ui/controllers/connectionController.cpp" line="80"/>
-        <location filename="../ui/controllers/connectionController.cpp" line="94"/>
-        <location filename="../ui/controllers/connectionController.cpp" line="100"/>
->>>>>>> 97090888
+        <location filename="../ui/controllers/connectionController.cpp" line="97"/>
+        <location filename="../ui/controllers/connectionController.cpp" line="111"/>
+        <location filename="../ui/controllers/connectionController.cpp" line="117"/>
         <source>Connect</source>
         <translation>Подключиться</translation>
     </message>
     <message>
-<<<<<<< HEAD
-        <location filename="../ui/controllers/connectionController.cpp" line="86"/>
-=======
-        <location filename="../ui/controllers/connectionController.cpp" line="85"/>
->>>>>>> 97090888
+        <location filename="../ui/controllers/connectionController.cpp" line="102"/>
         <source>Disconnection...</source>
         <translation>Отключение...</translation>
     </message>
@@ -173,11 +156,7 @@
 <context>
     <name>ImportController</name>
     <message>
-<<<<<<< HEAD
-        <location filename="../ui/controllers/importController.cpp" line="381"/>
-=======
-        <location filename="../ui/controllers/importController.cpp" line="427"/>
->>>>>>> 97090888
+        <location filename="../ui/controllers/importController.cpp" line="384"/>
         <source>Scanned %1 of %2.</source>
         <translation>Отсканировано %1 из%2.</translation>
     </message>
@@ -185,102 +164,52 @@
 <context>
     <name>InstallController</name>
     <message>
-<<<<<<< HEAD
         <location filename="../ui/controllers/installController.cpp" line="110"/>
-        <location filename="../ui/controllers/installController.cpp" line="161"/>
-=======
-        <location filename="../ui/controllers/installController.cpp" line="143"/>
-        <location filename="../ui/controllers/installController.cpp" line="193"/>
->>>>>>> 97090888
+        <location filename="../ui/controllers/installController.cpp" line="162"/>
         <source>%1 installed successfully. </source>
         <translation>%1 успешно установлен. </translation>
     </message>
     <message>
-<<<<<<< HEAD
         <location filename="../ui/controllers/installController.cpp" line="112"/>
-        <location filename="../ui/controllers/installController.cpp" line="163"/>
-=======
-        <location filename="../ui/controllers/installController.cpp" line="145"/>
-        <location filename="../ui/controllers/installController.cpp" line="195"/>
->>>>>>> 97090888
+        <location filename="../ui/controllers/installController.cpp" line="164"/>
         <source>%1 is already installed on the server. </source>
         <translation>%1 уже установлен на сервер. </translation>
     </message>
     <message>
-<<<<<<< HEAD
         <location filename="../ui/controllers/installController.cpp" line="115"/>
-        <source>
-Added containers that were already installed on the server</source>
-        <translation type="unfinished"></translation>
-    </message>
-    <message>
-        <location filename="../ui/controllers/installController.cpp" line="182"/>
-=======
-        <location filename="../ui/controllers/installController.cpp" line="148"/>
-        <source>
-Added containers that were already installed on the server</source>
-        <translation>
-В приложение добавлены обнаруженные на сервере протоклы и сервисы</translation>
-    </message>
-    <message>
-        <location filename="../ui/controllers/installController.cpp" line="214"/>
->>>>>>> 97090888
+        <location filename="../ui/controllers/installController.cpp" line="183"/>
         <source>
 Already installed containers were found on the server. All installed containers have been added to the application</source>
         <translation>
 На сервере обнаружены установленные протоколы и сервисы, все они добавлены в приложение</translation>
     </message>
     <message>
-<<<<<<< HEAD
-        <location filename="../ui/controllers/installController.cpp" line="263"/>
-=======
-        <location filename="../ui/controllers/installController.cpp" line="295"/>
->>>>>>> 97090888
+        <location filename="../ui/controllers/installController.cpp" line="264"/>
         <source>Settings updated successfully</source>
         <translation>Настройки успешно обновлены</translation>
     </message>
     <message>
-<<<<<<< HEAD
-        <location filename="../ui/controllers/installController.cpp" line="278"/>
-=======
-        <location filename="../ui/controllers/installController.cpp" line="310"/>
->>>>>>> 97090888
+        <location filename="../ui/controllers/installController.cpp" line="279"/>
         <source>Server &apos;%1&apos; was removed</source>
         <translation>Сервер &apos;%1&apos; был удален</translation>
     </message>
     <message>
-<<<<<<< HEAD
-        <location filename="../ui/controllers/installController.cpp" line="288"/>
-=======
-        <location filename="../ui/controllers/installController.cpp" line="320"/>
->>>>>>> 97090888
+        <location filename="../ui/controllers/installController.cpp" line="289"/>
         <source>All containers from server &apos;%1&apos; have been removed</source>
         <translation>Все протоклы и сервисы были удалены с сервера &apos;%1&apos;</translation>
     </message>
     <message>
-<<<<<<< HEAD
-        <location filename="../ui/controllers/installController.cpp" line="305"/>
-=======
-        <location filename="../ui/controllers/installController.cpp" line="337"/>
->>>>>>> 97090888
+        <location filename="../ui/controllers/installController.cpp" line="306"/>
         <source>%1 has been removed from the server &apos;%2&apos;</source>
         <translation>%1 был удален с сервера &apos;%2&apos;</translation>
     </message>
     <message>
-<<<<<<< HEAD
-        <location filename="../ui/controllers/installController.cpp" line="451"/>
-=======
-        <location filename="../ui/controllers/installController.cpp" line="483"/>
->>>>>>> 97090888
+        <location filename="../ui/controllers/installController.cpp" line="452"/>
         <source>Please login as the user</source>
         <translation>Пожалуйста, войдите в систему от имени пользователя</translation>
     </message>
     <message>
-<<<<<<< HEAD
-        <location filename="../ui/controllers/installController.cpp" line="478"/>
-=======
-        <location filename="../ui/controllers/installController.cpp" line="511"/>
->>>>>>> 97090888
+        <location filename="../ui/controllers/installController.cpp" line="479"/>
         <source>Server added successfully</source>
         <translation>Сервер успешно добавлен</translation>
     </message>
@@ -348,20 +277,12 @@
 <context>
     <name>PageHome</name>
     <message>
-<<<<<<< HEAD
-        <location filename="../ui/qml/Pages2/PageHome.qml" line="324"/>
-=======
-        <location filename="../ui/qml/Pages2/PageHome.qml" line="354"/>
->>>>>>> 97090888
+        <location filename="../ui/qml/Pages2/PageHome.qml" line="193"/>
         <source>VPN protocol</source>
         <translation>VPN протокол</translation>
     </message>
     <message>
-<<<<<<< HEAD
-        <location filename="../ui/qml/Pages2/PageHome.qml" line="370"/>
-=======
-        <location filename="../ui/qml/Pages2/PageHome.qml" line="398"/>
->>>>>>> 97090888
+        <location filename="../ui/qml/Pages2/PageHome.qml" line="238"/>
         <source>Servers</source>
         <translation>Серверы</translation>
     </message>
@@ -1090,37 +1011,18 @@
     </message>
     <message>
         <location filename="../ui/qml/Pages2/PageSettingsApplication.qml" line="52"/>
-        <source>Allow application screenshots</source>
-<<<<<<< HEAD
-        <translation type="unfinished"></translation>
-    </message>
-    <message>
-        <location filename="../ui/qml/Pages2/PageSettingsApplication.qml" line="72"/>
         <source>Auto start</source>
         <translation type="unfinished"></translation>
     </message>
     <message>
-        <location filename="../ui/qml/Pages2/PageSettingsApplication.qml" line="73"/>
+        <location filename="../ui/qml/Pages2/PageSettingsApplication.qml" line="53"/>
         <source>Launch the application every time </source>
         <translation type="unfinished"></translation>
     </message>
     <message>
-        <location filename="../ui/qml/Pages2/PageSettingsApplication.qml" line="73"/>
+        <location filename="../ui/qml/Pages2/PageSettingsApplication.qml" line="53"/>
         <source> starts</source>
         <translation type="unfinished"></translation>
-=======
-        <translation>Разрешить скриншоты</translation>
-    </message>
-    <message>
-        <location filename="../ui/qml/Pages2/PageSettingsApplication.qml" line="72"/>
-        <source>Auto start</source>
-        <translation>Авто-запуск</translation>
-    </message>
-    <message>
-        <location filename="../ui/qml/Pages2/PageSettingsApplication.qml" line="73"/>
-        <source>Launch the application every time the device is starts</source>
-        <translation>Запускать приложение при каждом включении</translation>
->>>>>>> 97090888
     </message>
     <message>
         <location filename="../ui/qml/Pages2/PageSettingsApplication.qml" line="93"/>
@@ -2041,20 +1943,7 @@
         <translation>Доступ </translation>
     </message>
     <message>
-        <location filename="../ui/qml/Pages2/PageShare.qml" line="222"/>
-        <source>File with accessing settings to </source>
-        <translation>Файл с настройками доступа к </translation>
-    </message>
-    <message>
-<<<<<<< HEAD
-        <location filename="../ui/qml/Pages2/PageShare.qml" line="222"/>
-        <source>File with accessing settings to </source>
-        <translation type="unfinished"></translation>
-    </message>
-    <message>
-=======
->>>>>>> 97090888
-        <location filename="../ui/qml/Pages2/PageShare.qml" line="309"/>
+        <location filename="../ui/qml/Pages2/PageShare.qml" line="306"/>
         <source>Connection to </source>
         <translation>Подключение к </translation>
     </message>
@@ -2094,16 +1983,12 @@
         <translation>Поделиться доступом к VPN, без возможности управления сервером</translation>
     </message>
     <message>
-<<<<<<< HEAD
-=======
-        <location filename="../ui/qml/Pages2/PageShare.qml" line="175"/>
-        <source>Share access to server management. The user with whom you share full access to the server will be able to add and remove any protocols and services to the server, as well as change settings.</source>
-        <translation>Поделиться доступом к управлению сервером. Пользователь, с которым вы делитесь полным доступом к серверу, сможет добавлять и удалять любые протоколы и службы на сервере, а также изменять настройки.</translation>
-    </message>
-    <message>
->>>>>>> 97090888
-        <location filename="../ui/qml/Pages2/PageShare.qml" line="251"/>
-        <location filename="../ui/qml/Pages2/PageShare.qml" line="252"/>
+        <location filename="../ui/qml/Pages2/PageShare.qml" line="248"/>
+        <source>Protocols</source>
+        <translation type="unfinished"></translation>
+    </message>
+    <message>
+        <location filename="../ui/qml/Pages2/PageShare.qml" line="249"/>
         <source>Protocol</source>
         <translation>Протокол</translation>
     </message>
@@ -2561,13 +2446,8 @@
     </message>
     <message>
         <location filename="../core/errorstrings.cpp" line="61"/>
-<<<<<<< HEAD
-        <source>The config does not contain any containers and credentials for connecting to the server</source>
+        <source>The config does not contain any containers and credentiaks for connecting to the server</source>
         <translation type="unfinished"></translation>
-=======
-        <source>The config does not contain any containers and credentiaks for connecting to the server</source>
-        <translation>The config does not contain any containers and credentiaks for connecting to the server</translation>
->>>>>>> 97090888
     </message>
     <message>
         <location filename="../core/errorstrings.cpp" line="65"/>
@@ -2948,12 +2828,8 @@
     </message>
     <message>
         <location filename="../ui/qml/Components/ShareConnectionDrawer.qml" line="126"/>
-        <source>Show connection settings</source>
-<<<<<<< HEAD
+        <source>Show content</source>
         <translation type="unfinished"></translation>
-=======
-        <translation>Показать настройки подключения</translation>
->>>>>>> 97090888
     </message>
     <message>
         <location filename="../ui/qml/Components/ShareConnectionDrawer.qml" line="251"/>
@@ -3048,11 +2924,7 @@
 <context>
     <name>VpnConnection</name>
     <message>
-<<<<<<< HEAD
-        <location filename="../vpnconnection.cpp" line="403"/>
-=======
-        <location filename="../vpnconnection.cpp" line="406"/>
->>>>>>> 97090888
+        <location filename="../vpnconnection.cpp" line="405"/>
         <source>Mbps</source>
         <translation>Mbps</translation>
     </message>
