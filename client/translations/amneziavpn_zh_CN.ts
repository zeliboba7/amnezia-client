--- conflicted
+++ resolved
@@ -39,15 +39,9 @@
     <name>ConnectionController</name>
     <message>
         <location filename="../ui/controllers/connectionController.h" line="58"/>
-<<<<<<< HEAD
-        <location filename="../ui/controllers/connectionController.cpp" line="81"/>
-        <location filename="../ui/controllers/connectionController.cpp" line="95"/>
-        <location filename="../ui/controllers/connectionController.cpp" line="101"/>
-=======
         <location filename="../ui/controllers/connectionController.cpp" line="80"/>
         <location filename="../ui/controllers/connectionController.cpp" line="94"/>
         <location filename="../ui/controllers/connectionController.cpp" line="100"/>
->>>>>>> 97090888
         <source>Connect</source>
         <translation>连接</translation>
     </message>
@@ -58,47 +52,27 @@
         <translation>请先安装VPN协议</translation>
     </message>
     <message>
-<<<<<<< HEAD
-        <location filename="../ui/controllers/connectionController.cpp" line="62"/>
-=======
         <location filename="../ui/controllers/connectionController.cpp" line="61"/>
->>>>>>> 97090888
         <source>Connection...</source>
         <translation>连接中</translation>
     </message>
     <message>
-<<<<<<< HEAD
-        <location filename="../ui/controllers/connectionController.cpp" line="67"/>
-=======
         <location filename="../ui/controllers/connectionController.cpp" line="66"/>
->>>>>>> 97090888
         <source>Connected</source>
         <translation>已连接</translation>
     </message>
     <message>
-<<<<<<< HEAD
-        <location filename="../ui/controllers/connectionController.cpp" line="76"/>
-=======
         <location filename="../ui/controllers/connectionController.cpp" line="75"/>
->>>>>>> 97090888
         <source>Reconnection...</source>
         <translation>重连中</translation>
     </message>
     <message>
-<<<<<<< HEAD
-        <location filename="../ui/controllers/connectionController.cpp" line="86"/>
-=======
         <location filename="../ui/controllers/connectionController.cpp" line="85"/>
->>>>>>> 97090888
         <source>Disconnection...</source>
         <translation>断开中</translation>
     </message>
     <message>
-<<<<<<< HEAD
-        <location filename="../ui/controllers/connectionController.cpp" line="112"/>
-=======
         <location filename="../ui/controllers/connectionController.cpp" line="111"/>
->>>>>>> 97090888
         <source>Settings updated successfully, Reconnnection...</source>
         <translation>配置已更新，重连中</translation>
     </message>
@@ -184,11 +158,7 @@
 <context>
     <name>ImportController</name>
     <message>
-<<<<<<< HEAD
-        <location filename="../ui/controllers/importController.cpp" line="381"/>
-=======
         <location filename="../ui/controllers/importController.cpp" line="427"/>
->>>>>>> 97090888
         <source>Scanned %1 of %2.</source>
         <translation>扫描 %1 of %2.</translation>
     </message>
@@ -204,24 +174,14 @@
         <translation type="obsolete"> 已安装在服务器上</translation>
     </message>
     <message>
-<<<<<<< HEAD
-        <location filename="../ui/controllers/installController.cpp" line="110"/>
-        <location filename="../ui/controllers/installController.cpp" line="161"/>
-=======
         <location filename="../ui/controllers/installController.cpp" line="143"/>
         <location filename="../ui/controllers/installController.cpp" line="193"/>
->>>>>>> 97090888
         <source>%1 installed successfully. </source>
         <translation>%1 安装成功。</translation>
     </message>
     <message>
-<<<<<<< HEAD
-        <location filename="../ui/controllers/installController.cpp" line="112"/>
-        <location filename="../ui/controllers/installController.cpp" line="163"/>
-=======
         <location filename="../ui/controllers/installController.cpp" line="145"/>
         <location filename="../ui/controllers/installController.cpp" line="195"/>
->>>>>>> 97090888
         <source>%1 is already installed on the server. </source>
         <translation>服务器上已经安装 %1。</translation>
     </message>
@@ -232,55 +192,29 @@
         <translation>添加已安装在服务器上的容器</translation>
     </message>
     <message>
-<<<<<<< HEAD
-        <location filename="../ui/controllers/installController.cpp" line="115"/>
-        <source>
-Added containers that were already installed on the server</source>
-        <translation type="unfinished"></translation>
-    </message>
-    <message>
-        <location filename="../ui/controllers/installController.cpp" line="182"/>
-=======
         <location filename="../ui/controllers/installController.cpp" line="214"/>
->>>>>>> 97090888
         <source>
 Already installed containers were found on the server. All installed containers have been added to the application</source>
         <translation>
 在服务上发现已经安装协议并添加至应用</translation>
     </message>
     <message>
-<<<<<<< HEAD
-        <location filename="../ui/controllers/installController.cpp" line="263"/>
-=======
         <location filename="../ui/controllers/installController.cpp" line="295"/>
->>>>>>> 97090888
         <source>Settings updated successfully</source>
         <translation>配置更新成功</translation>
     </message>
     <message>
-<<<<<<< HEAD
-        <location filename="../ui/controllers/installController.cpp" line="278"/>
-=======
         <location filename="../ui/controllers/installController.cpp" line="310"/>
->>>>>>> 97090888
         <source>Server &apos;%1&apos; was removed</source>
         <translation>已移除服务器 &apos;%1&apos;</translation>
     </message>
     <message>
-<<<<<<< HEAD
-        <location filename="../ui/controllers/installController.cpp" line="288"/>
-=======
         <location filename="../ui/controllers/installController.cpp" line="320"/>
->>>>>>> 97090888
         <source>All containers from server &apos;%1&apos; have been removed</source>
         <translation>服务器 &apos;%1&apos; 的所有容器已移除</translation>
     </message>
     <message>
-<<<<<<< HEAD
-        <location filename="../ui/controllers/installController.cpp" line="305"/>
-=======
         <location filename="../ui/controllers/installController.cpp" line="337"/>
->>>>>>> 97090888
         <source>%1 has been removed from the server &apos;%2&apos;</source>
         <translation>%1 已从服务器 &apos;%2&apos; 上移除</translation>
     </message>
@@ -301,20 +235,12 @@
         <translation type="obsolete"> 协议已从</translation>
     </message>
     <message>
-<<<<<<< HEAD
-        <location filename="../ui/controllers/installController.cpp" line="451"/>
-=======
         <location filename="../ui/controllers/installController.cpp" line="483"/>
->>>>>>> 97090888
         <source>Please login as the user</source>
         <translation>请以用户身份登录</translation>
     </message>
     <message>
-<<<<<<< HEAD
-        <location filename="../ui/controllers/installController.cpp" line="478"/>
-=======
         <location filename="../ui/controllers/installController.cpp" line="511"/>
->>>>>>> 97090888
         <source>Server added successfully</source>
         <translation>增加服务器成功</translation>
     </message>
@@ -382,20 +308,12 @@
 <context>
     <name>PageHome</name>
     <message>
-<<<<<<< HEAD
-        <location filename="../ui/qml/Pages2/PageHome.qml" line="324"/>
-=======
         <location filename="../ui/qml/Pages2/PageHome.qml" line="354"/>
->>>>>>> 97090888
         <source>VPN protocol</source>
         <translation>VPN协议</translation>
     </message>
     <message>
-<<<<<<< HEAD
-        <location filename="../ui/qml/Pages2/PageHome.qml" line="370"/>
-=======
         <location filename="../ui/qml/Pages2/PageHome.qml" line="398"/>
->>>>>>> 97090888
         <source>Servers</source>
         <translation>服务器</translation>
     </message>
@@ -1145,11 +1063,7 @@
     <message>
         <location filename="../ui/qml/Pages2/PageSettingsApplication.qml" line="52"/>
         <source>Allow application screenshots</source>
-<<<<<<< HEAD
-        <translation type="unfinished"></translation>
-=======
         <translation>允许截屏</translation>
->>>>>>> 97090888
     </message>
     <message>
         <location filename="../ui/qml/Pages2/PageSettingsApplication.qml" line="72"/>
@@ -1157,18 +1071,10 @@
         <translation>自动运行</translation>
     </message>
     <message>
-<<<<<<< HEAD
-        <location filename="../ui/qml/Pages2/PageSettingsApplication.qml" line="73"/>
-=======
->>>>>>> 97090888
         <source>Launch the application every time </source>
         <translation type="obsolete">总是在系统 </translation>
     </message>
     <message>
-<<<<<<< HEAD
-        <location filename="../ui/qml/Pages2/PageSettingsApplication.qml" line="73"/>
-=======
->>>>>>> 97090888
         <source> starts</source>
         <translation type="obsolete"> 启动时自动运行运用程序</translation>
     </message>
@@ -1177,14 +1083,11 @@
         <translation type="vanished">运行应用软件在%1系统启动时</translation>
     </message>
     <message>
-<<<<<<< HEAD
-=======
         <location filename="../ui/qml/Pages2/PageSettingsApplication.qml" line="73"/>
         <source>Launch the application every time the device is starts</source>
         <translation>每次设备启动时启动应用程序</translation>
     </message>
     <message>
->>>>>>> 97090888
         <location filename="../ui/qml/Pages2/PageSettingsApplication.qml" line="93"/>
         <source>Start minimized</source>
         <translation>最小化</translation>
@@ -2192,11 +2095,7 @@
     <message>
         <location filename="../ui/qml/Pages2/PageShare.qml" line="222"/>
         <source>File with accessing settings to </source>
-<<<<<<< HEAD
-        <translation type="unfinished"></translation>
-=======
         <translation>访问配置文件的内容为:</translation>
->>>>>>> 97090888
     </message>
     <message>
         <location filename="../ui/qml/Pages2/PageShare.qml" line="310"/>
@@ -2682,11 +2581,7 @@
     </message>
     <message>
         <source>The config does not contain any containers and credentiaks for connecting to the server</source>
-<<<<<<< HEAD
-        <translation type="obsolete">该配置不包含任何用于连接到服务器的容器和凭据。</translation>
-=======
         <translation>该配置不包含任何用于连接到服务器的容器和凭据。</translation>
->>>>>>> 97090888
     </message>
     <message>
         <location filename="../core/errorstrings.cpp" line="65"/>
@@ -3080,11 +2975,7 @@
     <message>
         <location filename="../ui/qml/Components/ShareConnectionDrawer.qml" line="126"/>
         <source>Show connection settings</source>
-<<<<<<< HEAD
-        <translation type="unfinished"></translation>
-=======
         <translation>显示连接配置</translation>
->>>>>>> 97090888
     </message>
     <message>
         <source>Show content</source>
@@ -3183,11 +3074,7 @@
 <context>
     <name>VpnConnection</name>
     <message>
-<<<<<<< HEAD
-        <location filename="../vpnconnection.cpp" line="403"/>
-=======
         <location filename="../vpnconnection.cpp" line="406"/>
->>>>>>> 97090888
         <source>Mbps</source>
         <translation></translation>
     </message>
