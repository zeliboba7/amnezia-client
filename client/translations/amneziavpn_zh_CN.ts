<?xml version="1.0" encoding="utf-8"?>
<!DOCTYPE TS>
<TS version="2.1" language="zh_CN">
<context>
    <name>AmneziaApplication</name>
    <message>
<<<<<<< HEAD
=======
        <location filename="../amnezia_application.cpp" line="304"/>
>>>>>>> 0c334324
        <source>Split tunneling for WireGuard is not implemented, the option was disabled</source>
        <translation type="vanished">未启用选项，还未实现基于WireGuard协议的VPN分离</translation>
    </message>
    <message>
        <location filename="../amnezia_application.cpp" line="303"/>
        <source>Split tunneling for %1 is not implemented, the option was disabled</source>
        <translation type="unfinished"></translation>
    </message>
</context>
<context>
    <name>AndroidController</name>
    <message>
        <location filename="../platforms/android/android_controller.cpp" line="236"/>
        <source>AmneziaVPN</source>
        <translation></translation>
    </message>
    <message>
        <location filename="../platforms/android/android_controller.cpp" line="239"/>
        <source>VPN Connected</source>
        <extracomment>Refers to the app - which is currently running the background and waiting</extracomment>
        <translation>VPN已连接</translation>
    </message>
</context>
<context>
    <name>ConnectionController</name>
    <message>
        <location filename="../ui/controllers/connectionController.h" line="58"/>
        <location filename="../ui/controllers/connectionController.cpp" line="80"/>
        <location filename="../ui/controllers/connectionController.cpp" line="94"/>
        <location filename="../ui/controllers/connectionController.cpp" line="100"/>
        <source>Connect</source>
        <translation>连接</translation>
    </message>
    <message>
        <location filename="../ui/controllers/connectionController.cpp" line="38"/>
        <source>VPN Protocols is not installed.
 Please install VPN container at first</source>
        <translation>请先安装VPN协议</translation>
    </message>
    <message>
        <location filename="../ui/controllers/connectionController.cpp" line="61"/>
        <source>Connection...</source>
        <translation>连接中</translation>
    </message>
    <message>
        <location filename="../ui/controllers/connectionController.cpp" line="66"/>
        <source>Connected</source>
        <translation>已连接</translation>
    </message>
    <message>
        <location filename="../ui/controllers/connectionController.cpp" line="75"/>
        <source>Reconnection...</source>
        <translation>重连中</translation>
    </message>
    <message>
        <location filename="../ui/controllers/connectionController.cpp" line="85"/>
        <source>Disconnection...</source>
        <translation>断开中</translation>
    </message>
    <message>
        <location filename="../ui/controllers/connectionController.cpp" line="111"/>
        <source>Settings updated successfully, Reconnnection...</source>
        <translation>配置已更新，重连中</translation>
    </message>
</context>
<context>
    <name>ConnectionTypeSelectionDrawer</name>
    <message>
        <source>Connection data</source>
        <translation type="vanished">连接方式</translation>
    </message>
    <message>
        <location filename="../ui/qml/Components/ConnectionTypeSelectionDrawer.qml" line="30"/>
        <source>Add new connection</source>
        <translation>添加新连接</translation>
    </message>
    <message>
        <location filename="../ui/qml/Components/ConnectionTypeSelectionDrawer.qml" line="38"/>
        <source>Configure your server</source>
        <translation>配置您的服务器</translation>
    </message>
    <message>
        <location filename="../ui/qml/Components/ConnectionTypeSelectionDrawer.qml" line="52"/>
        <source>Open config file, key or QR code</source>
        <translation>配置文件，授权码或二维码</translation>
    </message>
    <message>
        <source>Server IP, login and password</source>
        <translation type="vanished">服务器IP，用户名和密码</translation>
    </message>
    <message>
        <source>QR code, key or configuration file</source>
        <translation type="vanished">二维码，授权码或者配置文件</translation>
    </message>
</context>
<context>
    <name>ContextMenuType</name>
    <message>
        <location filename="../ui/qml/Controls2/ContextMenuType.qml" line="9"/>
        <source>C&amp;ut</source>
        <translation>剪切</translation>
    </message>
    <message>
        <location filename="../ui/qml/Controls2/ContextMenuType.qml" line="15"/>
        <source>&amp;Copy</source>
        <translation>拷贝</translation>
    </message>
    <message>
        <location filename="../ui/qml/Controls2/ContextMenuType.qml" line="21"/>
        <source>&amp;Paste</source>
        <translation>粘贴</translation>
    </message>
    <message>
        <location filename="../ui/qml/Controls2/ContextMenuType.qml" line="28"/>
        <source>&amp;SelectAll</source>
        <translation>全选</translation>
    </message>
</context>
<context>
    <name>ExportController</name>
    <message>
        <location filename="../ui/controllers/exportController.cpp" line="34"/>
        <source>Access error!</source>
        <translation>访问错误</translation>
    </message>
</context>
<context>
    <name>HomeContainersListView</name>
    <message>
        <location filename="../ui/qml/Components/HomeContainersListView.qml" line="58"/>
        <source>Unable change protocol while there is an active connection</source>
        <translation>已建立连接时无法更改服务器配置</translation>
    </message>
    <message>
        <location filename="../ui/qml/Components/HomeContainersListView.qml" line="69"/>
        <source>The selected protocol is not supported on the current platform</source>
        <translation>当前平台不支持所选协议</translation>
    </message>
    <message>
        <source>Reconnect via VPN Procotol: </source>
        <translation type="vanished">重连VPN基于协议: </translation>
    </message>
</context>
<context>
    <name>ImportController</name>
    <message>
<<<<<<< HEAD
        <location filename="../ui/controllers/importController.cpp" line="436"/>
=======
        <location filename="../ui/controllers/importController.cpp" line="427"/>
>>>>>>> 0c334324
        <source>Scanned %1 of %2.</source>
        <translation>扫描 %1 of %2.</translation>
    </message>
</context>
<context>
    <name>InstallController</name>
    <message>
        <source> installed successfully. </source>
        <translation type="obsolete">安装成功</translation>
    </message>
    <message>
        <source> is already installed on the server. </source>
        <translation type="obsolete"> 已安装在服务器上</translation>
    </message>
    <message>
        <location filename="../ui/controllers/installController.cpp" line="143"/>
        <location filename="../ui/controllers/installController.cpp" line="193"/>
        <source>%1 installed successfully. </source>
        <translation>%1 安装成功。</translation>
    </message>
    <message>
        <location filename="../ui/controllers/installController.cpp" line="145"/>
        <location filename="../ui/controllers/installController.cpp" line="195"/>
        <source>%1 is already installed on the server. </source>
        <translation>服务器上已经安装 %1。</translation>
    </message>
    <message>
        <location filename="../ui/controllers/installController.cpp" line="148"/>
        <source>
Added containers that were already installed on the server</source>
        <translation>添加已安装在服务器上的容器</translation>
    </message>
    <message>
        <location filename="../ui/controllers/installController.cpp" line="214"/>
        <source>
Already installed containers were found on the server. All installed containers have been added to the application</source>
        <translation>
在服务上发现已经安装协议并添加至应用</translation>
    </message>
    <message>
        <location filename="../ui/controllers/installController.cpp" line="295"/>
        <source>Settings updated successfully</source>
        <translation>配置更新成功</translation>
    </message>
    <message>
        <location filename="../ui/controllers/installController.cpp" line="310"/>
        <source>Server &apos;%1&apos; was removed</source>
        <translation>已移除服务器 &apos;%1&apos;</translation>
    </message>
    <message>
        <location filename="../ui/controllers/installController.cpp" line="320"/>
        <source>All containers from server &apos;%1&apos; have been removed</source>
        <translation>服务器 &apos;%1&apos; 的所有容器已移除</translation>
    </message>
    <message>
        <location filename="../ui/controllers/installController.cpp" line="337"/>
        <source>%1 has been removed from the server &apos;%2&apos;</source>
        <translation>%1 已从服务器 &apos;%2&apos; 上移除</translation>
    </message>
    <message>
        <source>1% has been removed from the server &apos;%2&apos;</source>
        <translation type="obsolete">%1 已从服务器 &apos;%2&apos; 上移除</translation>
    </message>
    <message>
        <source>Server &apos;</source>
        <translation type="obsolete">服务器 </translation>
    </message>
    <message>
        <source>&apos; was removed</source>
        <translation type="obsolete"> 已经移除</translation>
    </message>
    <message>
        <source> has been removed from the server &apos;</source>
        <translation type="obsolete"> 协议已从</translation>
    </message>
    <message>
        <location filename="../ui/controllers/installController.cpp" line="483"/>
        <source>Please login as the user</source>
        <translation>请以用户身份登录</translation>
    </message>
    <message>
        <location filename="../ui/controllers/installController.cpp" line="511"/>
        <source>Server added successfully</source>
        <translation>增加服务器成功</translation>
    </message>
</context>
<context>
    <name>KeyChainClass</name>
    <message>
        <location filename="../3rd/qtkeychain/TestAppExample/keychainclass.cpp" line="22"/>
        <source>Read key failed: %1</source>
        <translation>获取授权码失败: %1</translation>
    </message>
    <message>
        <location filename="../3rd/qtkeychain/TestAppExample/keychainclass.cpp" line="37"/>
        <source>Write key failed: %1</source>
        <translation>写入授权码失败: %1</translation>
    </message>
    <message>
        <location filename="../3rd/qtkeychain/TestAppExample/keychainclass.cpp" line="54"/>
        <source>Delete key failed: %1</source>
        <translation>删除授权码失败: %1</translation>
    </message>
</context>
<context>
    <name>NotificationHandler</name>
    <message>
        <location filename="../ui/notificationhandler.cpp" line="68"/>
        <location filename="../ui/notificationhandler.cpp" line="75"/>
        <source>AmneziaVPN</source>
        <translation></translation>
    </message>
    <message>
        <location filename="../ui/notificationhandler.cpp" line="69"/>
        <source>VPN Connected</source>
        <translation>已连接到VPN</translation>
    </message>
    <message>
        <location filename="../ui/notificationhandler.cpp" line="76"/>
        <source>VPN Disconnected</source>
        <translation>已从VPN断开</translation>
    </message>
    <message>
        <location filename="../ui/notificationhandler.cpp" line="99"/>
        <source>AmneziaVPN notification</source>
        <translation>AmneziaVPN 提示</translation>
    </message>
    <message>
        <location filename="../ui/notificationhandler.cpp" line="100"/>
        <source>Unsecured network detected: </source>
        <translation>发现不安全网络</translation>
    </message>
</context>
<context>
    <name>PageDeinstalling</name>
    <message>
        <location filename="../ui/qml/Pages2/PageDeinstalling.qml" line="62"/>
        <source>Removing services from %1</source>
        <translation>正从 %1 移除服务</translation>
    </message>
    <message>
        <location filename="../ui/qml/Pages2/PageDeinstalling.qml" line="87"/>
        <source>Usually it takes no more than 5 minutes</source>
        <translation>大约5分钟之内完成</translation>
    </message>
</context>
<context>
    <name>PageHome</name>
    <message>
        <location filename="../ui/qml/Pages2/PageHome.qml" line="354"/>
        <source>VPN protocol</source>
        <translation>VPN协议</translation>
    </message>
    <message>
        <location filename="../ui/qml/Pages2/PageHome.qml" line="398"/>
        <source>Servers</source>
        <translation>服务器</translation>
    </message>
    <message>
        <location filename="../ui/qml/Pages2/PageHome.qml" line="490"/>
        <source>Unable change server while there is an active connection</source>
        <translation>已建立连接时无法更改服务器配置</translation>
    </message>
</context>
<context>
    <name>PageProtocolAwgSettings</name>
    <message>
        <location filename="../ui/qml/Pages2/PageProtocolAwgSettings.qml" line="76"/>
        <source>AmneziaWG settings</source>
        <translation>AmneziaWG 配置</translation>
    </message>
    <message>
        <location filename="../ui/qml/Pages2/PageProtocolAwgSettings.qml" line="84"/>
        <source>Port</source>
        <translation>端口</translation>
    </message>
    <message>
        <location filename="../ui/qml/Pages2/PageProtocolAwgSettings.qml" line="103"/>
        <source>Junk packet count</source>
        <translation>垃圾包数量</translation>
    </message>
    <message>
        <location filename="../ui/qml/Pages2/PageProtocolAwgSettings.qml" line="126"/>
        <source>Junk packet minimum size</source>
        <translation>垃圾包最小值</translation>
    </message>
    <message>
        <location filename="../ui/qml/Pages2/PageProtocolAwgSettings.qml" line="144"/>
        <source>Junk packet maximum size</source>
        <translation>垃圾包最大值</translation>
    </message>
    <message>
        <location filename="../ui/qml/Pages2/PageProtocolAwgSettings.qml" line="162"/>
        <source>Init packet junk size</source>
        <translation>初始化垃圾包大小</translation>
    </message>
    <message>
        <location filename="../ui/qml/Pages2/PageProtocolAwgSettings.qml" line="180"/>
        <source>Response packet junk size</source>
        <translation>响应垃圾包大小</translation>
    </message>
    <message>
        <location filename="../ui/qml/Pages2/PageProtocolAwgSettings.qml" line="198"/>
        <source>Init packet magic header</source>
        <translation>初始化数据包魔数头</translation>
    </message>
    <message>
        <location filename="../ui/qml/Pages2/PageProtocolAwgSettings.qml" line="216"/>
        <source>Response packet magic header</source>
        <translation>响应包魔数头</translation>
    </message>
    <message>
        <location filename="../ui/qml/Pages2/PageProtocolAwgSettings.qml" line="234"/>
        <source>Transport packet magic header</source>
        <translation>传输包魔数头</translation>
    </message>
    <message>
        <location filename="../ui/qml/Pages2/PageProtocolAwgSettings.qml" line="252"/>
        <source>Underload packet magic header</source>
        <translation>低负载数据包魔数头</translation>
    </message>
    <message>
        <location filename="../ui/qml/Pages2/PageProtocolAwgSettings.qml" line="275"/>
        <source>Remove AmneziaWG</source>
        <translation>移除AmneziaWG</translation>
    </message>
    <message>
        <location filename="../ui/qml/Pages2/PageProtocolAwgSettings.qml" line="278"/>
        <source>Remove AmneziaWG from server?</source>
        <translation>从服务上移除AmneziaWG？</translation>
    </message>
    <message>
        <location filename="../ui/qml/Pages2/PageProtocolAwgSettings.qml" line="279"/>
        <source>All users with whom you shared a connection will no longer be able to connect to it.</source>
        <translation>与您共享连接的所有用户将无法再连接到该连接。</translation>
    </message>
    <message>
        <source>All users who you shared a connection with will no longer be able to connect to it.</source>
        <translation type="vanished">使用此共享连接的所有用户，将无法再连接它。</translation>
    </message>
    <message>
        <location filename="../ui/qml/Pages2/PageProtocolAwgSettings.qml" line="280"/>
        <source>Continue</source>
        <translation>继续</translation>
    </message>
    <message>
        <location filename="../ui/qml/Pages2/PageProtocolAwgSettings.qml" line="281"/>
        <source>Cancel</source>
        <translation>取消</translation>
    </message>
    <message>
        <location filename="../ui/qml/Pages2/PageProtocolAwgSettings.qml" line="311"/>
        <source>Save and Restart Amnezia</source>
        <translation>保存并重启Amnezia</translation>
    </message>
</context>
<context>
    <name>PageProtocolCloakSettings</name>
    <message>
        <location filename="../ui/qml/Pages2/PageProtocolCloakSettings.qml" line="74"/>
        <source>Cloak settings</source>
        <translation>Cloak 配置</translation>
    </message>
    <message>
        <location filename="../ui/qml/Pages2/PageProtocolCloakSettings.qml" line="81"/>
        <source>Disguised as traffic from</source>
        <translation>伪装流量为</translation>
    </message>
    <message>
        <location filename="../ui/qml/Pages2/PageProtocolCloakSettings.qml" line="103"/>
        <source>Port</source>
        <translation>端口</translation>
    </message>
    <message>
        <location filename="../ui/qml/Pages2/PageProtocolCloakSettings.qml" line="120"/>
        <location filename="../ui/qml/Pages2/PageProtocolCloakSettings.qml" line="121"/>
        <source>Cipher</source>
        <translation>加密算法</translation>
    </message>
    <message>
        <location filename="../ui/qml/Pages2/PageProtocolCloakSettings.qml" line="159"/>
        <source>Save and Restart Amnezia</source>
        <translation>保存并重启Amnezia</translation>
    </message>
</context>
<context>
    <name>PageProtocolOpenVpnSettings</name>
    <message>
        <location filename="../ui/qml/Pages2/PageProtocolOpenVpnSettings.qml" line="77"/>
        <source>OpenVPN settings</source>
        <translation>OpenVPN 配置</translation>
    </message>
    <message>
        <location filename="../ui/qml/Pages2/PageProtocolOpenVpnSettings.qml" line="84"/>
        <source>VPN Addresses Subnet</source>
        <translation>VPN子网掩码</translation>
    </message>
    <message>
        <location filename="../ui/qml/Pages2/PageProtocolOpenVpnSettings.qml" line="98"/>
        <source>Network protocol</source>
        <translation>网络协议</translation>
    </message>
    <message>
        <location filename="../ui/qml/Pages2/PageProtocolOpenVpnSettings.qml" line="127"/>
        <source>Port</source>
        <translation>端口</translation>
    </message>
    <message>
        <location filename="../ui/qml/Pages2/PageProtocolOpenVpnSettings.qml" line="145"/>
        <source>Auto-negotiate encryption</source>
        <translation>自定义加密方式</translation>
    </message>
    <message>
        <location filename="../ui/qml/Pages2/PageProtocolOpenVpnSettings.qml" line="162"/>
        <location filename="../ui/qml/Pages2/PageProtocolOpenVpnSettings.qml" line="163"/>
        <source>Hash</source>
        <translation></translation>
    </message>
    <message>
        <location filename="../ui/qml/Pages2/PageProtocolOpenVpnSettings.qml" line="171"/>
        <source>SHA512</source>
        <translation></translation>
    </message>
    <message>
        <location filename="../ui/qml/Pages2/PageProtocolOpenVpnSettings.qml" line="172"/>
        <source>SHA384</source>
        <translation></translation>
    </message>
    <message>
        <location filename="../ui/qml/Pages2/PageProtocolOpenVpnSettings.qml" line="173"/>
        <source>SHA256</source>
        <translation></translation>
    </message>
    <message>
        <location filename="../ui/qml/Pages2/PageProtocolOpenVpnSettings.qml" line="174"/>
        <source>SHA3-512</source>
        <translation></translation>
    </message>
    <message>
        <location filename="../ui/qml/Pages2/PageProtocolOpenVpnSettings.qml" line="175"/>
        <source>SHA3-384</source>
        <translation></translation>
    </message>
    <message>
        <location filename="../ui/qml/Pages2/PageProtocolOpenVpnSettings.qml" line="176"/>
        <source>SHA3-256</source>
        <translation></translation>
    </message>
    <message>
        <location filename="../ui/qml/Pages2/PageProtocolOpenVpnSettings.qml" line="177"/>
        <source>whirlpool</source>
        <translation></translation>
    </message>
    <message>
        <location filename="../ui/qml/Pages2/PageProtocolOpenVpnSettings.qml" line="178"/>
        <source>BLAKE2b512</source>
        <translation></translation>
    </message>
    <message>
        <location filename="../ui/qml/Pages2/PageProtocolOpenVpnSettings.qml" line="179"/>
        <source>BLAKE2s256</source>
        <translation></translation>
    </message>
    <message>
        <location filename="../ui/qml/Pages2/PageProtocolOpenVpnSettings.qml" line="180"/>
        <source>SHA1</source>
        <translation></translation>
    </message>
    <message>
        <location filename="../ui/qml/Pages2/PageProtocolOpenVpnSettings.qml" line="208"/>
        <location filename="../ui/qml/Pages2/PageProtocolOpenVpnSettings.qml" line="209"/>
        <source>Cipher</source>
        <translation></translation>
    </message>
    <message>
        <location filename="../ui/qml/Pages2/PageProtocolOpenVpnSettings.qml" line="217"/>
        <source>AES-256-GCM</source>
        <translation></translation>
    </message>
    <message>
        <location filename="../ui/qml/Pages2/PageProtocolOpenVpnSettings.qml" line="218"/>
        <source>AES-192-GCM</source>
        <translation></translation>
    </message>
    <message>
        <location filename="../ui/qml/Pages2/PageProtocolOpenVpnSettings.qml" line="219"/>
        <source>AES-128-GCM</source>
        <translation></translation>
    </message>
    <message>
        <location filename="../ui/qml/Pages2/PageProtocolOpenVpnSettings.qml" line="220"/>
        <source>AES-256-CBC</source>
        <translation></translation>
    </message>
    <message>
        <location filename="../ui/qml/Pages2/PageProtocolOpenVpnSettings.qml" line="221"/>
        <source>AES-192-CBC</source>
        <translation></translation>
    </message>
    <message>
        <location filename="../ui/qml/Pages2/PageProtocolOpenVpnSettings.qml" line="222"/>
        <source>AES-128-CBC</source>
        <translation></translation>
    </message>
    <message>
        <location filename="../ui/qml/Pages2/PageProtocolOpenVpnSettings.qml" line="223"/>
        <source>ChaCha20-Poly1305</source>
        <translation></translation>
    </message>
    <message>
        <location filename="../ui/qml/Pages2/PageProtocolOpenVpnSettings.qml" line="224"/>
        <source>ARIA-256-CBC</source>
        <translation></translation>
    </message>
    <message>
        <location filename="../ui/qml/Pages2/PageProtocolOpenVpnSettings.qml" line="225"/>
        <source>CAMELLIA-256-CBC</source>
        <translation></translation>
    </message>
    <message>
        <location filename="../ui/qml/Pages2/PageProtocolOpenVpnSettings.qml" line="226"/>
        <source>none</source>
        <translation>无</translation>
    </message>
    <message>
        <location filename="../ui/qml/Pages2/PageProtocolOpenVpnSettings.qml" line="261"/>
        <source>TLS auth</source>
        <translation>TLS认证</translation>
    </message>
    <message>
        <location filename="../ui/qml/Pages2/PageProtocolOpenVpnSettings.qml" line="276"/>
        <source>Block DNS requests outside of VPN</source>
        <translation>阻止VPN外的DNS请求</translation>
    </message>
    <message>
        <location filename="../ui/qml/Pages2/PageProtocolOpenVpnSettings.qml" line="295"/>
        <source>Additional client configuration commands</source>
        <translation>附加客户端配置命令</translation>
    </message>
    <message>
        <location filename="../ui/qml/Pages2/PageProtocolOpenVpnSettings.qml" line="311"/>
        <location filename="../ui/qml/Pages2/PageProtocolOpenVpnSettings.qml" line="343"/>
        <source>Commands:</source>
        <translation>命令:</translation>
    </message>
    <message>
        <location filename="../ui/qml/Pages2/PageProtocolOpenVpnSettings.qml" line="327"/>
        <source>Additional server configuration commands</source>
        <translation>附加服务器端配置命令</translation>
    </message>
    <message>
        <location filename="../ui/qml/Pages2/PageProtocolOpenVpnSettings.qml" line="364"/>
        <source>Remove OpenVPN</source>
        <translation>移除OpenVPN</translation>
    </message>
    <message>
        <location filename="../ui/qml/Pages2/PageProtocolOpenVpnSettings.qml" line="367"/>
        <source>Remove OpenVpn from server?</source>
        <translation>从服务器移除OpenVPN吗?</translation>
    </message>
    <message>
        <location filename="../ui/qml/Pages2/PageProtocolOpenVpnSettings.qml" line="368"/>
        <source>All users with whom you shared a connection will no longer be able to connect to it.</source>
        <translation>与您共享连接的所有用户将无法再连接到该连接。</translation>
    </message>
    <message>
        <source>All users who you shared a connection with will no longer be able to connect to it.</source>
        <translation type="vanished">使用此共享连接的所有用户，将无法再连接它。</translation>
    </message>
    <message>
        <source>All users with whom you shared a connection will no longer be able to connect to it</source>
        <translation type="obsolete">与您共享连接的所有用户将无法再连接到此链接</translation>
    </message>
    <message>
        <location filename="../ui/qml/Pages2/PageProtocolOpenVpnSettings.qml" line="369"/>
        <source>Continue</source>
        <translation>继续</translation>
    </message>
    <message>
        <location filename="../ui/qml/Pages2/PageProtocolOpenVpnSettings.qml" line="370"/>
        <source>Cancel</source>
        <translation>取消</translation>
    </message>
    <message>
        <location filename="../ui/qml/Pages2/PageProtocolOpenVpnSettings.qml" line="389"/>
        <source>Save and Restart Amnezia</source>
        <translation>保存并重启Amnezia</translation>
    </message>
</context>
<context>
    <name>PageProtocolRaw</name>
    <message>
        <location filename="../ui/qml/Pages2/PageProtocolRaw.qml" line="38"/>
        <source> settings</source>
        <translation> 配置</translation>
    </message>
    <message>
        <location filename="../ui/qml/Pages2/PageProtocolRaw.qml" line="78"/>
        <source>Show connection options</source>
        <translation>显示连接选项</translation>
    </message>
    <message>
        <source>Connection options </source>
        <translation type="obsolete">连接选项 </translation>
    </message>
    <message>
        <location filename="../ui/qml/Pages2/PageProtocolRaw.qml" line="130"/>
        <source>Connection options %1</source>
        <translation>%1 连接选项</translation>
    </message>
    <message>
        <location filename="../ui/qml/Pages2/PageProtocolRaw.qml" line="174"/>
        <source>Remove </source>
        <translation>移除 </translation>
    </message>
    <message>
        <location filename="../ui/qml/Pages2/PageProtocolRaw.qml" line="178"/>
        <source>Remove %1 from server?</source>
        <translation>从服务器移除 %1 ?</translation>
    </message>
    <message>
        <location filename="../ui/qml/Pages2/PageProtocolRaw.qml" line="179"/>
        <source>All users with whom you shared a connection will no longer be able to connect to it.</source>
        <translation>与您共享连接的所有用户将无法再连接到该连接。</translation>
    </message>
    <message>
        <source>All users who you shared a connection with will no longer be able to connect to it.</source>
        <translation type="vanished">使用此共享连接的所有用户，将无法再连接它。</translation>
    </message>
    <message>
        <source> from server?</source>
        <translation type="obsolete"> 从服务器</translation>
    </message>
    <message>
        <source>All users with whom you shared a connection will no longer be able to connect to it</source>
        <translation type="obsolete">与您共享连接的所有用户将无法再连接到此链接</translation>
    </message>
    <message>
        <location filename="../ui/qml/Pages2/PageProtocolRaw.qml" line="180"/>
        <source>Continue</source>
        <translation>继续</translation>
    </message>
    <message>
        <location filename="../ui/qml/Pages2/PageProtocolRaw.qml" line="181"/>
        <source>Cancel</source>
        <translation>取消</translation>
    </message>
</context>
<context>
    <name>PageProtocolShadowSocksSettings</name>
    <message>
        <location filename="../ui/qml/Pages2/PageProtocolShadowSocksSettings.qml" line="74"/>
        <source>ShadowSocks settings</source>
        <translation>ShadowSocks 配置</translation>
    </message>
    <message>
        <location filename="../ui/qml/Pages2/PageProtocolShadowSocksSettings.qml" line="81"/>
        <source>Port</source>
        <translation>端口</translation>
    </message>
    <message>
        <location filename="../ui/qml/Pages2/PageProtocolShadowSocksSettings.qml" line="98"/>
        <location filename="../ui/qml/Pages2/PageProtocolShadowSocksSettings.qml" line="99"/>
        <source>Cipher</source>
        <translation>加密算法</translation>
    </message>
    <message>
        <location filename="../ui/qml/Pages2/PageProtocolShadowSocksSettings.qml" line="137"/>
        <source>Save and Restart Amnezia</source>
        <translation>保存并重启Amnezia</translation>
    </message>
</context>
<context>
    <name>PageServiceDnsSettings</name>
    <message>
        <location filename="../ui/qml/Pages2/PageServiceDnsSettings.qml" line="52"/>
        <source>A DNS service is installed on your server, and it is only accessible via VPN.
</source>
        <translation>您的服务器已安装DNS服务，仅能通过VPN访问。
</translation>
    </message>
    <message>
        <location filename="../ui/qml/Pages2/PageServiceDnsSettings.qml" line="53"/>
        <source>The DNS address is the same as the address of your server. You can configure DNS in the settings, under the connections tab.</source>
        <translation>其地址与您的服务器地址相同。您可以在 设置 连接 中进行配置。</translation>
    </message>
    <message>
        <location filename="../ui/qml/Pages2/PageServiceDnsSettings.qml" line="62"/>
        <source>Remove </source>
        <translation>移除</translation>
    </message>
    <message>
        <location filename="../ui/qml/Pages2/PageServiceDnsSettings.qml" line="66"/>
        <source>Remove %1 from server?</source>
        <translation>从服务器移除 %1 ?</translation>
    </message>
    <message>
        <source> from server?</source>
        <translation type="obsolete"> 从服务器</translation>
    </message>
    <message>
        <location filename="../ui/qml/Pages2/PageServiceDnsSettings.qml" line="67"/>
        <source>Continue</source>
        <translation>继续</translation>
    </message>
    <message>
        <location filename="../ui/qml/Pages2/PageServiceDnsSettings.qml" line="68"/>
        <source>Cancel</source>
        <translation>取消</translation>
    </message>
</context>
<context>
    <name>PageServiceSftpSettings</name>
    <message>
        <location filename="../ui/qml/Pages2/PageServiceSftpSettings.qml" line="22"/>
        <source>Settings updated successfully</source>
        <translation>配置更新成功</translation>
    </message>
    <message>
        <location filename="../ui/qml/Pages2/PageServiceSftpSettings.qml" line="83"/>
        <source>SFTP settings</source>
        <translation>SFTP 配置</translation>
    </message>
    <message>
        <location filename="../ui/qml/Pages2/PageServiceSftpSettings.qml" line="90"/>
        <source>Host</source>
        <translation>主机</translation>
    </message>
    <message>
        <location filename="../ui/qml/Pages2/PageServiceSftpSettings.qml" line="100"/>
        <location filename="../ui/qml/Pages2/PageServiceSftpSettings.qml" line="117"/>
        <location filename="../ui/qml/Pages2/PageServiceSftpSettings.qml" line="134"/>
        <location filename="../ui/qml/Pages2/PageServiceSftpSettings.qml" line="151"/>
        <source>Copied</source>
        <translation>拷贝</translation>
    </message>
    <message>
        <location filename="../ui/qml/Pages2/PageServiceSftpSettings.qml" line="107"/>
        <source>Port</source>
        <translation>端口</translation>
    </message>
    <message>
        <location filename="../ui/qml/Pages2/PageServiceSftpSettings.qml" line="124"/>
        <source>Login</source>
        <translation>用户</translation>
    </message>
    <message>
        <location filename="../ui/qml/Pages2/PageServiceSftpSettings.qml" line="141"/>
        <source>Password</source>
        <translation>密码</translation>
    </message>
    <message>
        <location filename="../ui/qml/Pages2/PageServiceSftpSettings.qml" line="171"/>
        <source>Mount folder on device</source>
        <translation>挂载文件夹</translation>
    </message>
    <message>
        <location filename="../ui/qml/Pages2/PageServiceSftpSettings.qml" line="196"/>
        <source>In order to mount remote SFTP folder as local drive, perform following steps: &lt;br&gt;</source>
        <translation>为将远程 SFTP 文件夹挂载到本地，请执行以下步骤: &lt;br&gt;</translation>
    </message>
    <message>
        <location filename="../ui/qml/Pages2/PageServiceSftpSettings.qml" line="198"/>
        <location filename="../ui/qml/Pages2/PageServiceSftpSettings.qml" line="201"/>
        <source>&lt;br&gt;1. Install the latest version of </source>
        <translation>&lt;br&gt;1. 安装最新版的 </translation>
    </message>
    <message>
        <location filename="../ui/qml/Pages2/PageServiceSftpSettings.qml" line="199"/>
        <location filename="../ui/qml/Pages2/PageServiceSftpSettings.qml" line="202"/>
        <source>&lt;br&gt;2. Install the latest version of </source>
        <translation>&lt;br&gt;2. 安装最新版的 </translation>
    </message>
    <message>
        <location filename="../ui/qml/Pages2/PageServiceSftpSettings.qml" line="230"/>
        <source>Detailed instructions</source>
        <translation>详细说明</translation>
    </message>
    <message>
        <location filename="../ui/qml/Pages2/PageServiceSftpSettings.qml" line="248"/>
        <source>Remove SFTP and all data stored there</source>
        <translation>移除SFTP和其本地所有数据</translation>
    </message>
    <message>
        <location filename="../ui/qml/Pages2/PageServiceSftpSettings.qml" line="251"/>
        <source>Remove SFTP and all data stored there?</source>
        <translation>移除SFTP和其本地所有数据？</translation>
    </message>
    <message>
        <location filename="../ui/qml/Pages2/PageServiceSftpSettings.qml" line="252"/>
        <source>Continue</source>
        <translation>继续</translation>
    </message>
    <message>
        <location filename="../ui/qml/Pages2/PageServiceSftpSettings.qml" line="253"/>
        <source>Cancel</source>
        <translation>取消</translation>
    </message>
</context>
<context>
    <name>PageServiceTorWebsiteSettings</name>
    <message>
        <location filename="../ui/qml/Pages2/PageServiceTorWebsiteSettings.qml" line="23"/>
        <source>Settings updated successfully</source>
        <translation>配置更新成功</translation>
    </message>
    <message>
        <location filename="../ui/qml/Pages2/PageServiceTorWebsiteSettings.qml" line="60"/>
        <source>Tor website settings</source>
        <translation>Tor网站配置</translation>
    </message>
    <message>
        <location filename="../ui/qml/Pages2/PageServiceTorWebsiteSettings.qml" line="67"/>
        <source>Website address</source>
        <translation>网址</translation>
    </message>
    <message>
        <location filename="../ui/qml/Pages2/PageServiceTorWebsiteSettings.qml" line="82"/>
        <source>Copied</source>
        <translation>已拷贝</translation>
    </message>
    <message>
        <location filename="../ui/qml/Pages2/PageServiceTorWebsiteSettings.qml" line="94"/>
        <source>Use &lt;a href=&quot;https://www.torproject.org/download/&quot; style=&quot;color: #FBB26A;&quot;&gt;Tor Browser&lt;/a&gt; to open this url.</source>
        <translation>用 &lt;a href=&quot;https://www.torproject.org/download/&quot; style=&quot;color: #FBB26A;&quot;&gt;Tor 浏览器&lt;/a&gt; 打开上面网址</translation>
    </message>
    <message>
        <location filename="../ui/qml/Pages2/PageServiceTorWebsiteSettings.qml" line="103"/>
        <source>After installation it takes several minutes while your onion site will become available in the Tor Network.</source>
        <translation>完成安装几分钟后,洋葱站点才会在 Tor 网络中生效。</translation>
    </message>
    <message>
        <location filename="../ui/qml/Pages2/PageServiceTorWebsiteSettings.qml" line="112"/>
        <source>When configuring WordPress set the this onion address as domain.</source>
        <translation>配置 WordPress 时，将此洋葱地址设置为域。</translation>
    </message>
    <message>
        <source>When configuring WordPress set the domain as this onion address.</source>
        <translation type="vanished">配置 WordPress 时，将域设置为此洋葱地址。</translation>
    </message>
    <message>
        <location filename="../ui/qml/Pages2/PageServiceTorWebsiteSettings.qml" line="126"/>
        <source>Remove website</source>
        <translation>移除网站</translation>
    </message>
    <message>
        <location filename="../ui/qml/Pages2/PageServiceTorWebsiteSettings.qml" line="129"/>
        <source>The site with all data will be removed from the tor network.</source>
        <translation>网站及其所有数据将从 Tor 网络中删除</translation>
    </message>
    <message>
        <location filename="../ui/qml/Pages2/PageServiceTorWebsiteSettings.qml" line="130"/>
        <source>Continue</source>
        <translation>继续</translation>
    </message>
    <message>
        <location filename="../ui/qml/Pages2/PageServiceTorWebsiteSettings.qml" line="131"/>
        <source>Cancel</source>
        <translation>取消</translation>
    </message>
</context>
<context>
    <name>PageSettings</name>
    <message>
        <location filename="../ui/qml/Pages2/PageSettings.qml" line="37"/>
        <source>Settings</source>
        <translation>设置</translation>
    </message>
    <message>
        <location filename="../ui/qml/Pages2/PageSettings.qml" line="44"/>
        <source>Servers</source>
        <translation>服务器</translation>
    </message>
    <message>
        <location filename="../ui/qml/Pages2/PageSettings.qml" line="58"/>
        <source>Connection</source>
        <translation>连接</translation>
    </message>
    <message>
        <location filename="../ui/qml/Pages2/PageSettings.qml" line="72"/>
        <source>Application</source>
        <translation>应用</translation>
    </message>
    <message>
        <location filename="../ui/qml/Pages2/PageSettings.qml" line="86"/>
        <source>Backup</source>
        <translation>备份</translation>
    </message>
    <message>
        <location filename="../ui/qml/Pages2/PageSettings.qml" line="101"/>
        <source>About AmneziaVPN</source>
        <translation>关于</translation>
    </message>
    <message>
        <location filename="../ui/qml/Pages2/PageSettings.qml" line="117"/>
        <source>Close application</source>
        <translation>关闭应用</translation>
    </message>
</context>
<context>
    <name>PageSettingsAbout</name>
    <message>
        <location filename="../ui/qml/Pages2/PageSettingsAbout.qml" line="56"/>
        <source>Support the project with a donation</source>
        <translation>捐款</translation>
    </message>
    <message>
        <source>This is a free and open source application. If you like it, support the developers with a donation.
And if you don&apos;t like the app, all the more support it - the donation will be used to improve the app.</source>
        <translation type="obsolete">这是一个免费且开源的应用软件。如果您喜欢它，请捐助支持我们继续研发。
如果您不喜欢，请捐助支持我们改进它。</translation>
    </message>
    <message>
        <location filename="../ui/qml/Pages2/PageSettingsAbout.qml" line="71"/>
        <source>This is a free and open source application. If you like it, support the developers with a donation. </source>
        <translation>这是一个免费且开源的软件。如果您喜欢它，请捐助开发者们。
</translation>
    </message>
    <message>
        <location filename="../ui/qml/Pages2/PageSettingsAbout.qml" line="72"/>
        <source>And if you don’t like the application, all the more reason to support it - the donation will be used for the improving the application.</source>
        <translation>如果您不喜欢，请捐助支持我们改进它。</translation>
    </message>
    <message>
        <location filename="../ui/qml/Pages2/PageSettingsAbout.qml" line="82"/>
        <source>Card on Patreon</source>
        <translation>Patreon订阅</translation>
    </message>
    <message>
        <location filename="../ui/qml/Pages2/PageSettingsAbout.qml" line="85"/>
        <source>https://www.patreon.com/amneziavpn</source>
        <translation></translation>
    </message>
    <message>
        <location filename="../ui/qml/Pages2/PageSettingsAbout.qml" line="102"/>
        <source>Show other methods on Github</source>
        <translation>其他捐款途径</translation>
    </message>
    <message>
        <location filename="../ui/qml/Pages2/PageSettingsAbout.qml" line="113"/>
        <source>Contacts</source>
        <translation>联系方式</translation>
    </message>
    <message>
        <location filename="../ui/qml/Pages2/PageSettingsAbout.qml" line="120"/>
        <source>Telegram group</source>
        <translation>电报群</translation>
    </message>
    <message>
        <location filename="../ui/qml/Pages2/PageSettingsAbout.qml" line="121"/>
        <source>To discuss features</source>
        <translation>用于功能讨论</translation>
    </message>
    <message>
        <location filename="../ui/qml/Pages2/PageSettingsAbout.qml" line="125"/>
        <source>https://t.me/amnezia_vpn_en</source>
        <translation></translation>
    </message>
    <message>
        <location filename="../ui/qml/Pages2/PageSettingsAbout.qml" line="134"/>
        <source>Mail</source>
        <translation>邮件</translation>
    </message>
    <message>
        <location filename="../ui/qml/Pages2/PageSettingsAbout.qml" line="135"/>
        <source>For reviews and bug reports</source>
        <translation>用于评论和提交软件的缺陷</translation>
    </message>
    <message>
        <location filename="../ui/qml/Pages2/PageSettingsAbout.qml" line="147"/>
        <source>Github</source>
        <translation></translation>
    </message>
    <message>
        <location filename="../ui/qml/Pages2/PageSettingsAbout.qml" line="151"/>
        <source>https://github.com/amnezia-vpn/amnezia-client</source>
        <translation></translation>
    </message>
    <message>
        <location filename="../ui/qml/Pages2/PageSettingsAbout.qml" line="160"/>
        <source>Website</source>
        <translation>官网</translation>
    </message>
    <message>
        <location filename="../ui/qml/Pages2/PageSettingsAbout.qml" line="164"/>
        <source>https://amnezia.org</source>
        <translation></translation>
    </message>
    <message>
        <location filename="../ui/qml/Pages2/PageSettingsAbout.qml" line="192"/>
        <source>Check for updates</source>
        <translation>检查更新</translation>
    </message>
</context>
<context>
    <name>PageSettingsApplication</name>
    <message>
        <location filename="../ui/qml/Pages2/PageSettingsApplication.qml" line="43"/>
        <source>Application</source>
        <translation>应用</translation>
    </message>
    <message>
        <location filename="../ui/qml/Pages2/PageSettingsApplication.qml" line="52"/>
        <source>Allow application screenshots</source>
        <translation>允许截屏</translation>
    </message>
    <message>
        <location filename="../ui/qml/Pages2/PageSettingsApplication.qml" line="72"/>
        <source>Auto start</source>
        <translation>自动运行</translation>
    </message>
    <message>
        <source>Launch the application every time </source>
        <translation type="obsolete">总是在系统 </translation>
    </message>
    <message>
        <source> starts</source>
        <translation type="obsolete"> 启动时自动运行运用程序</translation>
    </message>
    <message>
        <source>Launch the application every time %1 starts</source>
        <translation type="vanished">运行应用软件在%1系统启动时</translation>
    </message>
    <message>
        <location filename="../ui/qml/Pages2/PageSettingsApplication.qml" line="73"/>
        <source>Launch the application every time the device is starts</source>
        <translation>每次设备启动时启动应用程序</translation>
    </message>
    <message>
        <location filename="../ui/qml/Pages2/PageSettingsApplication.qml" line="93"/>
        <source>Start minimized</source>
        <translation>最小化</translation>
    </message>
    <message>
        <location filename="../ui/qml/Pages2/PageSettingsApplication.qml" line="94"/>
        <source>Launch application minimized</source>
        <translation>开启应用软件时窗口最小化</translation>
    </message>
    <message>
        <location filename="../ui/qml/Pages2/PageSettingsApplication.qml" line="111"/>
        <source>Language</source>
        <translation>语言</translation>
    </message>
    <message>
        <location filename="../ui/qml/Pages2/PageSettingsApplication.qml" line="130"/>
        <source>Logging</source>
        <translation>日志</translation>
    </message>
    <message>
        <location filename="../ui/qml/Pages2/PageSettingsApplication.qml" line="131"/>
        <source>Enabled</source>
        <translation>开启</translation>
    </message>
    <message>
        <location filename="../ui/qml/Pages2/PageSettingsApplication.qml" line="131"/>
        <source>Disabled</source>
        <translation>禁用</translation>
    </message>
    <message>
        <location filename="../ui/qml/Pages2/PageSettingsApplication.qml" line="144"/>
        <source>Reset settings and remove all data from the application</source>
        <translation>重置并清理应用的所有数据</translation>
    </message>
    <message>
        <location filename="../ui/qml/Pages2/PageSettingsApplication.qml" line="148"/>
        <source>Reset settings and remove all data from the application?</source>
        <translation>重置并清理应用的所有数据？</translation>
    </message>
    <message>
        <location filename="../ui/qml/Pages2/PageSettingsApplication.qml" line="149"/>
        <source>All settings will be reset to default. All installed AmneziaVPN services will still remain on the server.</source>
        <translation>所有配置恢复为默认值。服务器已安装的AmneziaVPN服务将被保留。</translation>
    </message>
    <message>
        <location filename="../ui/qml/Pages2/PageSettingsApplication.qml" line="150"/>
        <source>Continue</source>
        <translation>继续</translation>
    </message>
    <message>
        <location filename="../ui/qml/Pages2/PageSettingsApplication.qml" line="151"/>
        <source>Cancel</source>
        <translation>取消</translation>
    </message>
</context>
<context>
    <name>PageSettingsBackup</name>
    <message>
        <location filename="../ui/qml/Pages2/PageSettingsBackup.qml" line="27"/>
        <source>Settings restored from backup file</source>
        <translation>从备份文件还原配置</translation>
    </message>
    <message>
        <location filename="../ui/qml/Pages2/PageSettingsBackup.qml" line="66"/>
        <source>Backup</source>
        <translation>备份</translation>
    </message>
    <message>
        <location filename="../ui/qml/Pages2/PageSettingsBackup.qml" line="73"/>
        <source>Configuration backup</source>
        <translation>备份设置</translation>
    </message>
    <message>
        <source>It will help you instantly restore connection settings at the next installation</source>
        <translation type="obsolete">帮助您在下次安装时立即恢复连接设置</translation>
    </message>
    <message>
        <location filename="../ui/qml/Pages2/PageSettingsBackup.qml" line="80"/>
        <source>You can save your settings to a backup file to restore them the next time you install the application.</source>
        <translation>您可以将配置信息备份到文件中，以便在下次安装应用软件时恢复配置</translation>
    </message>
    <message>
        <location filename="../ui/qml/Pages2/PageSettingsBackup.qml" line="89"/>
        <source>Make a backup</source>
        <translation>进行备份</translation>
    </message>
    <message>
        <location filename="../ui/qml/Pages2/PageSettingsBackup.qml" line="96"/>
        <source>Save backup file</source>
        <translation>保存备份</translation>
    </message>
    <message>
        <location filename="../ui/qml/Pages2/PageSettingsBackup.qml" line="97"/>
        <location filename="../ui/qml/Pages2/PageSettingsBackup.qml" line="126"/>
        <source>Backup files (*.backup)</source>
        <translation></translation>
    </message>
    <message>
        <location filename="../ui/qml/Pages2/PageSettingsBackup.qml" line="106"/>
        <source>Backup file saved</source>
        <translation>备份文件已保存</translation>
    </message>
    <message>
        <location filename="../ui/qml/Pages2/PageSettingsBackup.qml" line="122"/>
        <source>Restore from backup</source>
        <translation>从备份还原</translation>
    </message>
    <message>
        <location filename="../ui/qml/Pages2/PageSettingsBackup.qml" line="125"/>
        <source>Open backup file</source>
        <translation>打开备份文件</translation>
    </message>
    <message>
        <location filename="../ui/qml/Pages2/PageSettingsBackup.qml" line="136"/>
        <source>Import settings from a backup file?</source>
        <translation>从备份文件导入设置？</translation>
    </message>
    <message>
        <location filename="../ui/qml/Pages2/PageSettingsBackup.qml" line="137"/>
        <source>All current settings will be reset</source>
        <translation>当前所有设置将重置</translation>
    </message>
    <message>
        <location filename="../ui/qml/Pages2/PageSettingsBackup.qml" line="138"/>
        <source>Continue</source>
        <translation>继续</translation>
    </message>
    <message>
        <location filename="../ui/qml/Pages2/PageSettingsBackup.qml" line="139"/>
        <source>Cancel</source>
        <translation>取消</translation>
    </message>
</context>
<context>
    <name>PageSettingsConnection</name>
    <message>
        <location filename="../ui/qml/Pages2/PageSettingsConnection.qml" line="41"/>
        <source>Connection</source>
        <translation>连接</translation>
    </message>
    <message>
        <location filename="../ui/qml/Pages2/PageSettingsConnection.qml" line="50"/>
        <source>Auto connect</source>
        <translation>自动连接</translation>
    </message>
    <message>
        <location filename="../ui/qml/Pages2/PageSettingsConnection.qml" line="51"/>
        <source>Connect to VPN on app start</source>
        <translation>应用开启时连接VPN</translation>
    </message>
    <message>
        <source>Use AmneziaDNS if installed on the server</source>
        <translation type="obsolete">使用AmneziaDNS，如其已安装在服务器上</translation>
    </message>
    <message>
        <location filename="../ui/qml/Pages2/PageSettingsConnection.qml" line="69"/>
        <source>Use AmneziaDNS</source>
        <translation>使用AmneziaDNS</translation>
    </message>
    <message>
        <location filename="../ui/qml/Pages2/PageSettingsConnection.qml" line="70"/>
        <source>If AmneziaDNS is installed on the server</source>
        <translation>如果已在服务器安装AmneziaDNS</translation>
    </message>
    <message>
        <location filename="../ui/qml/Pages2/PageSettingsConnection.qml" line="85"/>
        <source>DNS servers</source>
        <translation>DNS服务器</translation>
    </message>
    <message>
        <location filename="../ui/qml/Pages2/PageSettingsConnection.qml" line="86"/>
        <source>If AmneziaDNS is not used or installed</source>
        <translation>如果未使用或未安装AmneziaDNS</translation>
    </message>
    <message>
        <location filename="../ui/qml/Pages2/PageSettingsConnection.qml" line="101"/>
        <source>Site-based split tunneling</source>
        <translation>基于网站的隧道分离</translation>
    </message>
    <message>
        <location filename="../ui/qml/Pages2/PageSettingsConnection.qml" line="102"/>
        <source>Allows you to select which sites you want to access through the VPN</source>
        <translation>配置想要通过VPN访问网站</translation>
    </message>
    <message>
        <location filename="../ui/qml/Pages2/PageSettingsConnection.qml" line="119"/>
        <source>App-based split tunneling</source>
        <translation>基于应用的隧道分离</translation>
    </message>
    <message>
        <source>Split site tunneling</source>
        <translation type="obsolete">网站级VPN分流</translation>
    </message>
    <message>
        <source>Allows you to connect to some sites through a secure connection, and to others bypassing it</source>
        <translation type="obsolete">使用VPN访问指定网站，其他的则绕过</translation>
    </message>
    <message>
        <source>Separate application tunneling</source>
        <translation type="obsolete">应用级VPN分流</translation>
    </message>
    <message>
        <location filename="../ui/qml/Pages2/PageSettingsConnection.qml" line="120"/>
        <source>Allows you to use the VPN only for certain applications</source>
        <translation>仅指定应用使用VPN</translation>
    </message>
</context>
<context>
    <name>PageSettingsDns</name>
    <message>
        <location filename="../ui/qml/Pages2/PageSettingsDns.qml" line="45"/>
        <source>DNS servers</source>
        <translation>DNS服务器</translation>
    </message>
    <message>
        <location filename="../ui/qml/Pages2/PageSettingsDns.qml" line="50"/>
        <source>If AmneziaDNS is not used or installed</source>
        <translation>如果未使用或未安装AmneziaDNS</translation>
    </message>
    <message>
        <location filename="../ui/qml/Pages2/PageSettingsDns.qml" line="57"/>
        <source>Primary DNS</source>
        <translation>首选 DNS</translation>
    </message>
    <message>
        <location filename="../ui/qml/Pages2/PageSettingsDns.qml" line="69"/>
        <source>Secondary DNS</source>
        <translation>备用 DNS</translation>
    </message>
    <message>
        <location filename="../ui/qml/Pages2/PageSettingsDns.qml" line="87"/>
        <source>Restore default</source>
        <translation>恢复默认配置</translation>
    </message>
    <message>
        <location filename="../ui/qml/Pages2/PageSettingsDns.qml" line="90"/>
        <source>Restore default DNS settings?</source>
        <translation>是否恢复默认DNS配置？</translation>
    </message>
    <message>
        <location filename="../ui/qml/Pages2/PageSettingsDns.qml" line="91"/>
        <source>Continue</source>
        <translation>继续</translation>
    </message>
    <message>
        <location filename="../ui/qml/Pages2/PageSettingsDns.qml" line="92"/>
        <source>Cancel</source>
        <translation>取消</translation>
    </message>
    <message>
        <location filename="../ui/qml/Pages2/PageSettingsDns.qml" line="100"/>
        <source>Settings have been reset</source>
        <translation>已重置</translation>
    </message>
    <message>
        <location filename="../ui/qml/Pages2/PageSettingsDns.qml" line="112"/>
        <source>Save</source>
        <translation>保存</translation>
    </message>
    <message>
        <location filename="../ui/qml/Pages2/PageSettingsDns.qml" line="121"/>
        <source>Settings saved</source>
        <translation>配置已保存</translation>
    </message>
</context>
<context>
    <name>PageSettingsLogging</name>
    <message>
        <location filename="../ui/qml/Pages2/PageSettingsLogging.qml" line="47"/>
        <source>Logging</source>
        <translation>日志</translation>
    </message>
    <message>
        <location filename="../ui/qml/Pages2/PageSettingsLogging.qml" line="54"/>
        <source>Save logs</source>
        <translation>记录日志</translation>
    </message>
    <message>
        <location filename="../ui/qml/Pages2/PageSettingsLogging.qml" line="86"/>
        <source>Open folder with logs</source>
        <translation>打开日志文件夹</translation>
    </message>
    <message>
        <location filename="../ui/qml/Pages2/PageSettingsLogging.qml" line="108"/>
        <source>Save</source>
        <translation>保存</translation>
    </message>
    <message>
        <location filename="../ui/qml/Pages2/PageSettingsLogging.qml" line="109"/>
        <source>Logs files (*.log)</source>
        <translation></translation>
    </message>
    <message>
        <location filename="../ui/qml/Pages2/PageSettingsLogging.qml" line="118"/>
        <source>Logs file saved</source>
        <translation>日志文件已保存</translation>
    </message>
    <message>
        <location filename="../ui/qml/Pages2/PageSettingsLogging.qml" line="127"/>
        <source>Save logs to file</source>
        <translation>保存日志到文件</translation>
    </message>
    <message>
        <location filename="../ui/qml/Pages2/PageSettingsLogging.qml" line="145"/>
        <source>Clear logs?</source>
        <translation>清理日志？</translation>
    </message>
    <message>
        <location filename="../ui/qml/Pages2/PageSettingsLogging.qml" line="146"/>
        <source>Continue</source>
        <translation>继续</translation>
    </message>
    <message>
        <location filename="../ui/qml/Pages2/PageSettingsLogging.qml" line="147"/>
        <source>Cancel</source>
        <translation>取消</translation>
    </message>
    <message>
        <location filename="../ui/qml/Pages2/PageSettingsLogging.qml" line="154"/>
        <source>Logs have been cleaned up</source>
        <translation>日志已清理</translation>
    </message>
    <message>
        <location filename="../ui/qml/Pages2/PageSettingsLogging.qml" line="167"/>
        <source>Clear logs</source>
        <translation>清理日志</translation>
    </message>
</context>
<context>
    <name>PageSettingsServerData</name>
    <message>
        <location filename="../ui/qml/Pages2/PageSettingsServerData.qml" line="23"/>
        <source>All installed containers have been added to the application</source>
        <translation>所有已安装的容器，已被添加到应用软件</translation>
    </message>
    <message>
        <location filename="../ui/qml/Pages2/PageSettingsServerData.qml" line="25"/>
        <source>No new installed containers found</source>
        <translation>未发现新安装的容器</translation>
    </message>
    <message>
        <location filename="../ui/qml/Pages2/PageSettingsServerData.qml" line="87"/>
        <source>Clear Amnezia cache</source>
        <translation>清除 Amnezia 缓存</translation>
    </message>
    <message>
        <location filename="../ui/qml/Pages2/PageSettingsServerData.qml" line="88"/>
        <source>May be needed when changing other settings</source>
        <translation>更改其他设置时可能需要缓存</translation>
    </message>
    <message>
        <location filename="../ui/qml/Pages2/PageSettingsServerData.qml" line="91"/>
        <source>Clear cached profiles?</source>
        <translation>清除缓存？</translation>
    </message>
    <message>
        <location filename="../ui/qml/Pages2/PageSettingsServerData.qml" line="92"/>
        <source></source>
        <translation></translation>
    </message>
    <message>
        <location filename="../ui/qml/Pages2/PageSettingsServerData.qml" line="93"/>
        <location filename="../ui/qml/Pages2/PageSettingsServerData.qml" line="140"/>
        <location filename="../ui/qml/Pages2/PageSettingsServerData.qml" line="171"/>
        <source>Continue</source>
        <translation>继续</translation>
    </message>
    <message>
        <location filename="../ui/qml/Pages2/PageSettingsServerData.qml" line="94"/>
        <location filename="../ui/qml/Pages2/PageSettingsServerData.qml" line="141"/>
        <location filename="../ui/qml/Pages2/PageSettingsServerData.qml" line="172"/>
        <source>Cancel</source>
        <translation>取消</translation>
    </message>
    <message>
        <location filename="../ui/qml/Pages2/PageSettingsServerData.qml" line="117"/>
        <source>Check the server for previously installed Amnezia services</source>
        <translation>检查服务器上，是否存在之前安装的 Amnezia 服务</translation>
    </message>
    <message>
        <location filename="../ui/qml/Pages2/PageSettingsServerData.qml" line="118"/>
        <source>Add them to the application if they were not displayed</source>
        <translation>如果存在且未显示，则添加到应用软件</translation>
    </message>
    <message>
        <location filename="../ui/qml/Pages2/PageSettingsServerData.qml" line="134"/>
        <source>Remove server from application</source>
        <translation>移除本地服务器信息</translation>
    </message>
    <message>
        <location filename="../ui/qml/Pages2/PageSettingsServerData.qml" line="138"/>
        <source>Remove server?</source>
        <translation>移除本地服务器信息?</translation>
    </message>
    <message>
        <location filename="../ui/qml/Pages2/PageSettingsServerData.qml" line="139"/>
        <source>All installed AmneziaVPN services will still remain on the server.</source>
        <translation>所有已安装的 AmneziaVPN 服务仍将保留在服务器上。</translation>
    </message>
    <message>
        <location filename="../ui/qml/Pages2/PageSettingsServerData.qml" line="165"/>
        <source>Clear server from Amnezia software</source>
        <translation>清理Amnezia中服务器信息</translation>
    </message>
    <message>
        <location filename="../ui/qml/Pages2/PageSettingsServerData.qml" line="169"/>
        <source>Clear server from Amnezia software?</source>
        <translation>清理Amnezia中服务器信息</translation>
    </message>
    <message>
        <location filename="../ui/qml/Pages2/PageSettingsServerData.qml" line="170"/>
        <source>All containers will be deleted on the server. This means that configuration files, keys and certificates will be deleted.</source>
        <translation>服务器上的所有容器都将被删除。配置文件、密钥和证书也将被删除。</translation>
    </message>
</context>
<context>
    <name>PageSettingsServerInfo</name>
    <message>
        <location filename="../ui/qml/Pages2/PageSettingsServerInfo.qml" line="102"/>
        <source>Server name</source>
        <translation>服务器名</translation>
    </message>
    <message>
        <location filename="../ui/qml/Pages2/PageSettingsServerInfo.qml" line="110"/>
        <source>Save</source>
        <translation>保存</translation>
    </message>
    <message>
        <location filename="../ui/qml/Pages2/PageSettingsServerInfo.qml" line="137"/>
        <source>Protocols</source>
        <translation>协议</translation>
    </message>
    <message>
        <location filename="../ui/qml/Pages2/PageSettingsServerInfo.qml" line="143"/>
        <source>Services</source>
        <translation>服务</translation>
    </message>
    <message>
        <location filename="../ui/qml/Pages2/PageSettingsServerInfo.qml" line="147"/>
        <source>Data</source>
        <translation>数据</translation>
    </message>
</context>
<context>
    <name>PageSettingsServerProtocol</name>
    <message>
        <location filename="../ui/qml/Pages2/PageSettingsServerProtocol.qml" line="38"/>
        <source> settings</source>
        <translation>配置</translation>
    </message>
    <message>
        <location filename="../ui/qml/Pages2/PageSettingsServerProtocol.qml" line="112"/>
        <source>Remove </source>
        <translation>移除</translation>
    </message>
    <message>
        <location filename="../ui/qml/Pages2/PageSettingsServerProtocol.qml" line="117"/>
        <source>All users with whom you shared a connection will no longer be able to connect to it.</source>
        <translation>与您共享连接的所有用户将无法再连接到该连接。</translation>
    </message>
    <message>
        <source>All users who you shared a connection with will no longer be able to connect to it.</source>
        <translation type="vanished">使用此共享连接的所有用户，将无法再连接它。</translation>
    </message>
    <message>
        <source> from server?</source>
        <translation type="obsolete"> 从服务器</translation>
    </message>
    <message>
        <location filename="../ui/qml/Pages2/PageSettingsServerProtocol.qml" line="116"/>
        <source>Remove %1 from server?</source>
        <translation>从服务器移除 %1 ?</translation>
    </message>
    <message>
        <source>All users with whom you shared a connection will no longer be able to connect to it</source>
        <translation type="obsolete">与您共享连接的所有用户将无法再连接到此链接</translation>
    </message>
    <message>
        <location filename="../ui/qml/Pages2/PageSettingsServerProtocol.qml" line="118"/>
        <source>Continue</source>
        <translation>继续</translation>
    </message>
    <message>
        <location filename="../ui/qml/Pages2/PageSettingsServerProtocol.qml" line="119"/>
        <source>Cancel</source>
        <translation>取消</translation>
    </message>
</context>
<context>
    <name>PageSettingsServersList</name>
    <message>
        <location filename="../ui/qml/Pages2/PageSettingsServersList.qml" line="37"/>
        <source>Servers</source>
        <translation>服务器</translation>
    </message>
</context>
<context>
    <name>PageSettingsSplitTunneling</name>
    <message>
        <source>Only the addresses in the list must be opened via VPN</source>
        <translation type="obsolete">仅列表中的地址须通过VPN访问</translation>
    </message>
    <message>
        <source>Addresses from the list should never be opened via VPN</source>
        <translation type="obsolete">勿通过VPN访问列表中的地址</translation>
    </message>
    <message>
        <source>Split site tunneling</source>
        <translation type="obsolete">网站级VPN分流</translation>
    </message>
    <message>
        <location filename="../ui/qml/Pages2/PageSettingsSplitTunneling.qml" line="53"/>
        <source>Addresses from the list should be accessed via VPN</source>
        <translation>仅使用VPN访问</translation>
    </message>
    <message>
        <location filename="../ui/qml/Pages2/PageSettingsSplitTunneling.qml" line="58"/>
        <source>Addresses from the list should not be accessed via VPN</source>
        <translation>不使用VPN访问</translation>
    </message>
    <message>
        <location filename="../ui/qml/Pages2/PageSettingsSplitTunneling.qml" line="90"/>
        <source>Split tunneling</source>
        <translation>隧道分离</translation>
    </message>
    <message>
        <location filename="../ui/qml/Pages2/PageSettingsSplitTunneling.qml" line="121"/>
        <source>Mode</source>
        <translation>规则</translation>
    </message>
    <message>
        <location filename="../ui/qml/Pages2/PageSettingsSplitTunneling.qml" line="199"/>
        <source>Remove </source>
        <translation>移除 </translation>
    </message>
    <message>
        <location filename="../ui/qml/Pages2/PageSettingsSplitTunneling.qml" line="200"/>
        <source>Continue</source>
        <translation>继续</translation>
    </message>
    <message>
        <location filename="../ui/qml/Pages2/PageSettingsSplitTunneling.qml" line="201"/>
        <source>Cancel</source>
        <translation>取消</translation>
    </message>
    <message>
        <location filename="../ui/qml/Pages2/PageSettingsSplitTunneling.qml" line="248"/>
        <source>Site or IP</source>
        <translation>网站或IP地址</translation>
    </message>
    <message>
        <location filename="../ui/qml/Pages2/PageSettingsSplitTunneling.qml" line="292"/>
        <source>Import/Export Sites</source>
        <translation>导入/导出网站</translation>
    </message>
    <message>
        <location filename="../ui/qml/Pages2/PageSettingsSplitTunneling.qml" line="298"/>
        <source>Import</source>
        <translation>导入</translation>
    </message>
    <message>
        <location filename="../ui/qml/Pages2/PageSettingsSplitTunneling.qml" line="310"/>
        <source>Save site list</source>
        <translation>保存网址</translation>
    </message>
    <message>
        <location filename="../ui/qml/Pages2/PageSettingsSplitTunneling.qml" line="317"/>
        <source>Save sites</source>
        <translation>保存网址</translation>
    </message>
    <message>
        <location filename="../ui/qml/Pages2/PageSettingsSplitTunneling.qml" line="318"/>
        <location filename="../ui/qml/Pages2/PageSettingsSplitTunneling.qml" line="385"/>
        <location filename="../ui/qml/Pages2/PageSettingsSplitTunneling.qml" line="400"/>
        <source>Sites files (*.json)</source>
        <translation></translation>
    </message>
    <message>
        <location filename="../ui/qml/Pages2/PageSettingsSplitTunneling.qml" line="375"/>
        <source>Import a list of sites</source>
        <translation>导入网址列表</translation>
    </message>
    <message>
        <location filename="../ui/qml/Pages2/PageSettingsSplitTunneling.qml" line="381"/>
        <source>Replace site list</source>
        <translation>替换网址列表</translation>
    </message>
    <message>
        <location filename="../ui/qml/Pages2/PageSettingsSplitTunneling.qml" line="384"/>
        <location filename="../ui/qml/Pages2/PageSettingsSplitTunneling.qml" line="399"/>
        <source>Open sites file</source>
        <translation>打开网址文件</translation>
    </message>
    <message>
        <location filename="../ui/qml/Pages2/PageSettingsSplitTunneling.qml" line="396"/>
        <source>Add imported sites to existing ones</source>
        <translation>将导入的网址添加到现有网址中</translation>
    </message>
</context>
<context>
    <name>PageSetupWizardConfigSource</name>
    <message>
        <location filename="../ui/qml/Pages2/PageSetupWizardConfigSource.qml" line="50"/>
        <source>Server connection</source>
        <translation>服务器连接</translation>
    </message>
    <message>
        <location filename="../ui/qml/Pages2/PageSetupWizardConfigSource.qml" line="51"/>
        <source>Do not use connection code from public sources. It may have been created to intercept your data.

It&apos;s okay as long as it&apos;s from someone you trust.</source>
        <translation>请勿使用公共来源的连接码。它可能是为了拦截您的数据而创建的。
请确保连接码来源可信。</translation>
    </message>
    <message>
        <location filename="../ui/qml/Pages2/PageSetupWizardConfigSource.qml" line="61"/>
        <source>What do you have?</source>
        <translation>你用什么方式创建连接？</translation>
    </message>
    <message>
        <location filename="../ui/qml/Pages2/PageSetupWizardConfigSource.qml" line="68"/>
        <source>File with connection settings or backup</source>
        <translation>包含连接配置或备份的文件</translation>
    </message>
    <message>
        <location filename="../ui/qml/Pages2/PageSetupWizardConfigSource.qml" line="68"/>
        <source>File with connection settings</source>
        <translation>包含连接配置的文件</translation>
    </message>
    <message>
        <location filename="../ui/qml/Pages2/PageSetupWizardConfigSource.qml" line="75"/>
        <source>Open config file</source>
        <translation>打开配置文件</translation>
    </message>
    <message>
        <location filename="../ui/qml/Pages2/PageSetupWizardConfigSource.qml" line="95"/>
        <source>QR-code</source>
        <translation>二维码</translation>
    </message>
    <message>
        <location filename="../ui/qml/Pages2/PageSetupWizardConfigSource.qml" line="114"/>
        <source>Key as text</source>
        <translation>授权码文本</translation>
    </message>
</context>
<context>
    <name>PageSetupWizardCredentials</name>
    <message>
        <source>Server connection</source>
        <translation type="vanished">连接服务器</translation>
    </message>
    <message>
        <location filename="../ui/qml/Pages2/PageSetupWizardCredentials.qml" line="44"/>
        <source>Configure your server</source>
        <translation>配置服务器</translation>
    </message>
    <message>
        <location filename="../ui/qml/Pages2/PageSetupWizardCredentials.qml" line="51"/>
        <source>Server IP address [:port]</source>
        <translation>服务器IP [:端口]</translation>
    </message>
    <message>
        <location filename="../ui/qml/Pages2/PageSetupWizardCredentials.qml" line="52"/>
        <source>255.255.255.255:88</source>
        <translation></translation>
    </message>
    <message>
        <location filename="../ui/qml/Pages2/PageSetupWizardCredentials.qml" line="66"/>
        <source>Login to connect via SSH</source>
        <translation>用户</translation>
    </message>
    <message>
        <location filename="../ui/qml/Pages2/PageSetupWizardCredentials.qml" line="76"/>
        <source>Password / SSH private key</source>
        <translation>密码 或 私钥</translation>
    </message>
    <message>
        <location filename="../ui/qml/Pages2/PageSetupWizardCredentials.qml" line="90"/>
        <source>Continue</source>
        <translation>继续</translation>
    </message>
    <message>
        <location filename="../ui/qml/Pages2/PageSetupWizardCredentials.qml" line="115"/>
        <source>All data you enter will remain strictly confidential
and will not be shared or disclosed to the Amnezia or any third parties</source>
        <translation>您输入的所有数据将严格保密
不会向 Amnezia 或任何第三方分享或披露</translation>
    </message>
    <message>
        <location filename="../ui/qml/Pages2/PageSetupWizardCredentials.qml" line="125"/>
        <source>Ip address cannot be empty</source>
        <translation>IP不能为空</translation>
    </message>
    <message>
        <location filename="../ui/qml/Pages2/PageSetupWizardCredentials.qml" line="128"/>
        <source>Enter the address in the format 255.255.255.255:88</source>
        <translation>按照这种格式输入 255.255.255.255:88</translation>
    </message>
    <message>
        <location filename="../ui/qml/Pages2/PageSetupWizardCredentials.qml" line="132"/>
        <source>Login cannot be empty</source>
        <translation>账号不能为空</translation>
    </message>
    <message>
        <location filename="../ui/qml/Pages2/PageSetupWizardCredentials.qml" line="136"/>
        <source>Password/private key cannot be empty</source>
        <translation>密码或私钥不能为空</translation>
    </message>
</context>
<context>
    <name>PageSetupWizardEasy</name>
    <message>
        <location filename="../ui/qml/Pages2/PageSetupWizardEasy.qml" line="67"/>
        <source>What is the level of internet control in your region?</source>
        <translation>您所在地区的互联网管控力度如何？</translation>
    </message>
    <message>
        <location filename="../ui/qml/Pages2/PageSetupWizardEasy.qml" line="137"/>
        <source>Set up a VPN yourself</source>
        <translation>自己架设VPN</translation>
    </message>
    <message>
        <location filename="../ui/qml/Pages2/PageSetupWizardEasy.qml" line="138"/>
        <source>I want to choose a VPN protocol</source>
        <translation>我想选择VPN协议</translation>
    </message>
    <message>
        <location filename="../ui/qml/Pages2/PageSetupWizardEasy.qml" line="157"/>
        <source>Continue</source>
        <translation>继续</translation>
    </message>
    <message>
        <location filename="../ui/qml/Pages2/PageSetupWizardEasy.qml" line="197"/>
        <source>Set up later</source>
        <translation>稍后设置</translation>
    </message>
</context>
<context>
    <name>PageSetupWizardInstalling</name>
    <message>
        <location filename="../ui/qml/Pages2/PageSetupWizardInstalling.qml" line="21"/>
        <location filename="../ui/qml/Pages2/PageSetupWizardInstalling.qml" line="75"/>
        <source>Usually it takes no more than 5 minutes</source>
        <translation>通常不超过5分钟</translation>
    </message>
    <message>
        <location filename="../ui/qml/Pages2/PageSetupWizardInstalling.qml" line="65"/>
        <source>The server has already been added to the application</source>
        <translation>服务器已添加到应用软件中</translation>
    </message>
    <message>
        <location filename="../ui/qml/Pages2/PageSetupWizardInstalling.qml" line="70"/>
        <source>Amnezia has detected that your server is currently </source>
        <translation>Amnezia 检测到您的服务器当前</translation>
    </message>
    <message>
        <location filename="../ui/qml/Pages2/PageSetupWizardInstalling.qml" line="71"/>
        <source>busy installing other software. Amnezia installation </source>
        <translation>正安装其他软件。Amnezia安装</translation>
    </message>
    <message>
        <source>Amnesia has detected that your server is currently </source>
        <translation type="vanished">Amnezia 检测到您的服务器当前</translation>
    </message>
    <message>
        <source>busy installing other software. Amnesia installation </source>
        <translation type="vanished">正安装其他软件。Amnezia安装</translation>
    </message>
    <message>
        <location filename="../ui/qml/Pages2/PageSetupWizardInstalling.qml" line="72"/>
        <source>will pause until the server finishes installing other software</source>
        <translation>将暂停，直到其他软件安装完成。</translation>
    </message>
    <message>
        <location filename="../ui/qml/Pages2/PageSetupWizardInstalling.qml" line="129"/>
        <source>Installing</source>
        <translation>安装中</translation>
    </message>
</context>
<context>
    <name>PageSetupWizardProtocolSettings</name>
    <message>
        <location filename="../ui/qml/Pages2/PageSetupWizardProtocolSettings.qml" line="75"/>
        <source>Installing %1</source>
        <translation>正在安装 %1</translation>
    </message>
    <message>
        <location filename="../ui/qml/Pages2/PageSetupWizardProtocolSettings.qml" line="93"/>
        <source>More detailed</source>
        <translation>更多细节</translation>
    </message>
    <message>
        <location filename="../ui/qml/Pages2/PageSetupWizardProtocolSettings.qml" line="166"/>
        <source>Close</source>
        <translation>关闭</translation>
    </message>
    <message>
        <location filename="../ui/qml/Pages2/PageSetupWizardProtocolSettings.qml" line="181"/>
        <source>Network protocol</source>
        <translation>网络协议</translation>
    </message>
    <message>
        <location filename="../ui/qml/Pages2/PageSetupWizardProtocolSettings.qml" line="197"/>
        <source>Port</source>
        <translation>端口</translation>
    </message>
    <message>
        <location filename="../ui/qml/Pages2/PageSetupWizardProtocolSettings.qml" line="213"/>
        <source>Install</source>
        <translation>安装</translation>
    </message>
</context>
<context>
    <name>PageSetupWizardProtocols</name>
    <message>
        <location filename="../ui/qml/Pages2/PageSetupWizardProtocols.qml" line="73"/>
        <source>VPN protocol</source>
        <translation>VPN 协议</translation>
    </message>
    <message>
        <location filename="../ui/qml/Pages2/PageSetupWizardProtocols.qml" line="74"/>
        <source>Choose the one with the highest priority for you. Later, you can install other protocols and additional services, such as DNS proxy and SFTP.</source>
        <translation>选择你认为优先级最高的一项。稍后，您可以安装其他协议和附加服务，例如 DNS 代理和 SFTP。</translation>
    </message>
</context>
<context>
    <name>PageSetupWizardQrReader</name>
    <message>
        <location filename="../ui/qml/Pages2/PageSetupWizardQrReader.qml" line="37"/>
        <source>Point the camera at the QR code and hold for a couple of seconds. </source>
        <translation>将相机对准二维码并按住几秒钟</translation>
    </message>
</context>
<context>
    <name>PageSetupWizardStart</name>
    <message>
        <location filename="../ui/qml/Pages2/PageSetupWizardStart.qml" line="54"/>
        <source>Settings restored from backup file</source>
        <translation>从备份文件还原配置</translation>
    </message>
    <message>
        <location filename="../ui/qml/Pages2/PageSetupWizardStart.qml" line="105"/>
        <source>Free service for creating a personal VPN on your server.</source>
        <translation>在您的服务器上架设私人免费VPN服务。</translation>
    </message>
    <message>
        <location filename="../ui/qml/Pages2/PageSetupWizardStart.qml" line="106"/>
        <source> Helps you access blocked content without revealing your privacy, even to VPN providers.</source>
        <translation>帮助您访问受限内容，保护您的隐私，即使是VPN提供商也无法获取。</translation>
    </message>
    <message>
        <location filename="../ui/qml/Pages2/PageSetupWizardStart.qml" line="115"/>
        <source>I have the data to connect</source>
        <translation>我有连接配置</translation>
    </message>
    <message>
        <location filename="../ui/qml/Pages2/PageSetupWizardStart.qml" line="135"/>
        <source>I have nothing</source>
        <translation>我没有</translation>
    </message>
</context>
<context>
    <name>PageSetupWizardTextKey</name>
    <message>
        <location filename="../ui/qml/Pages2/PageSetupWizardTextKey.qml" line="39"/>
        <source>Connection key</source>
        <translation>连接授权码</translation>
    </message>
    <message>
        <location filename="../ui/qml/Pages2/PageSetupWizardTextKey.qml" line="40"/>
        <source>A line that starts with vpn://...</source>
        <translation>以 vpn://... 开始的行</translation>
    </message>
    <message>
        <location filename="../ui/qml/Pages2/PageSetupWizardTextKey.qml" line="51"/>
        <source>Key</source>
        <translation>授权码</translation>
    </message>
    <message>
        <location filename="../ui/qml/Pages2/PageSetupWizardTextKey.qml" line="53"/>
        <source>Insert</source>
        <translation>插入</translation>
    </message>
    <message>
        <location filename="../ui/qml/Pages2/PageSetupWizardTextKey.qml" line="71"/>
        <source>Continue</source>
        <translation>继续</translation>
    </message>
</context>
<context>
    <name>PageSetupWizardViewConfig</name>
    <message>
        <location filename="../ui/qml/Pages2/PageSetupWizardViewConfig.qml" line="63"/>
        <source>New connection</source>
        <translation>新连接</translation>
    </message>
    <message>
        <location filename="../ui/qml/Pages2/PageSetupWizardViewConfig.qml" line="90"/>
        <source>Do not use connection code from public sources. It could be created to intercept your data.</source>
        <translation>请勿使用公共来源的连接码。它可以被创建来拦截您的数据。</translation>
    </message>
    <message>
        <location filename="../ui/qml/Pages2/PageSetupWizardViewConfig.qml" line="105"/>
        <source>Collapse content</source>
        <translation>折叠内容</translation>
    </message>
    <message>
        <location filename="../ui/qml/Pages2/PageSetupWizardViewConfig.qml" line="105"/>
        <source>Show content</source>
        <translation>显示内容</translation>
    </message>
    <message>
        <location filename="../ui/qml/Pages2/PageSetupWizardViewConfig.qml" line="148"/>
        <source>Connect</source>
        <translation>连接</translation>
    </message>
</context>
<context>
    <name>PageShare</name>
    <message>
        <location filename="../ui/qml/Pages2/PageShare.qml" line="48"/>
        <source>Save OpenVPN config</source>
        <translation>保存OpenVPN配置</translation>
    </message>
    <message>
        <location filename="../ui/qml/Pages2/PageShare.qml" line="55"/>
        <source>Save WireGuard config</source>
        <translation>保存WireGuard配置</translation>
    </message>
    <message>
        <location filename="../ui/qml/Pages2/PageShare.qml" line="86"/>
        <source>For the AmneziaVPN app</source>
        <translation>AmneziaVPN 应用</translation>
    </message>
    <message>
        <location filename="../ui/qml/Pages2/PageShare.qml" line="91"/>
        <source>OpenVpn native format</source>
        <translation>OpenVPN原生格式</translation>
    </message>
    <message>
        <location filename="../ui/qml/Pages2/PageShare.qml" line="96"/>
        <source>WireGuard native format</source>
        <translation>WireGuard原生格式</translation>
    </message>
    <message>
        <location filename="../ui/qml/Pages2/PageShare.qml" line="121"/>
        <source>Share VPN Access</source>
        <translation>共享 VPN 访问</translation>
    </message>
    <message>
        <location filename="../ui/qml/Pages2/PageShare.qml" line="174"/>
        <source>Share VPN access without the ability to manage the server</source>
        <translation>共享 VPN 访问，无需管理服务器</translation>
    </message>
    <message>
        <location filename="../ui/qml/Pages2/PageShare.qml" line="175"/>
        <source>Share access to server management. The user with whom you share full access to the server will be able to add and remove any protocols and services to the server, as well as change settings.</source>
        <translation>共享服务器管理访问权限。与您共享服务器全部访问权限的用户将可以添加和删除服务器上的任何协议和服务，以及更改设置。</translation>
    </message>
    <message>
        <source>VPN Access</source>
        <translation type="vanished">访问VPN</translation>
    </message>
    <message>
        <location filename="../ui/qml/Pages2/PageShare.qml" line="146"/>
        <source>Connection</source>
        <translation>连接</translation>
    </message>
    <message>
        <location filename="../ui/qml/Pages2/PageShare.qml" line="158"/>
        <source>Full access</source>
        <translation>完全访问</translation>
    </message>
    <message>
        <source>VPN access without the ability to manage the server</source>
        <translation type="vanished">访问VPN，但没有权限管理服务。</translation>
    </message>
    <message>
        <source>Access to server management. The user with whom you share full access to the connection will be able to add and remove your protocols and services to the server, as well as change settings.</source>
        <translation type="vanished">除访问VPN外，用户还能添加和删除协议、服务以及更改配置信息</translation>
    </message>
    <message>
        <source>Access to server management. The user with whom you share full access to the connection will be able to add and remove your protocols and services to the servers, as well as change settings.</source>
        <translation type="vanished">除访问VPN外，用户还能添加和删除协议、服务以及更改配置信息</translation>
    </message>
    <message>
        <source>Full access to server</source>
        <translation type="obsolete">获得服务器完整授权</translation>
    </message>
    <message>
        <source>Servers</source>
        <translation type="obsolete">服务器</translation>
    </message>
    <message>
        <location filename="../ui/qml/Pages2/PageShare.qml" line="190"/>
        <location filename="../ui/qml/Pages2/PageShare.qml" line="191"/>
        <source>Server</source>
        <translation>服务器</translation>
    </message>
    <message>
        <location filename="../ui/qml/Pages2/PageShare.qml" line="221"/>
        <source>Accessing </source>
        <translation>访问</translation>
    </message>
    <message>
        <location filename="../ui/qml/Pages2/PageShare.qml" line="222"/>
        <source>File with accessing settings to </source>
        <translation>访问配置文件的内容为:</translation>
    </message>
    <message>
        <location filename="../ui/qml/Pages2/PageShare.qml" line="310"/>
        <source>File with connection settings to </source>
        <translation>连接配置文件的内容为:</translation>
    </message>
    <message>
        <source>Protocols</source>
        <translation type="obsolete">协议</translation>
    </message>
    <message>
        <location filename="../ui/qml/Pages2/PageShare.qml" line="251"/>
        <location filename="../ui/qml/Pages2/PageShare.qml" line="252"/>
        <source>Protocol</source>
        <translation>协议</translation>
    </message>
    <message>
        <location filename="../ui/qml/Pages2/PageShare.qml" line="309"/>
        <source>Connection to </source>
        <translation>连接到</translation>
    </message>
    <message>
        <location filename="../ui/qml/Pages2/PageShare.qml" line="343"/>
        <location filename="../ui/qml/Pages2/PageShare.qml" line="344"/>
        <source>Connection format</source>
        <translation>连接格式</translation>
    </message>
    <message>
        <location filename="../ui/qml/Pages2/PageShare.qml" line="382"/>
        <source>Share</source>
        <translation>共享</translation>
    </message>
</context>
<context>
    <name>PopupType</name>
    <message>
        <location filename="../ui/qml/Controls2/PopupType.qml" line="68"/>
        <source>Close</source>
        <translation>关闭</translation>
    </message>
</context>
<context>
    <name>QKeychain::DeletePasswordJobPrivate</name>
    <message>
        <location filename="../3rd/qtkeychain/keychain_win.cpp" line="104"/>
        <source>Password entry not found</source>
        <translation>未发现秘密</translation>
    </message>
    <message>
        <location filename="../3rd/qtkeychain/keychain_win.cpp" line="108"/>
        <source>Could not decrypt data</source>
        <translation>数据无法加密</translation>
    </message>
    <message>
        <location filename="../3rd/qtkeychain/keychain_unix.cpp" line="552"/>
        <location filename="../3rd/qtkeychain/keychain_unix.cpp" line="560"/>
        <source>Unknown error</source>
        <translation>未知错误</translation>
    </message>
    <message>
        <location filename="../3rd/qtkeychain/keychain_unix.cpp" line="578"/>
        <source>Could not open wallet: %1; %2</source>
        <translation>无法打开钱包: %1; %2</translation>
    </message>
    <message>
        <location filename="../3rd/qtkeychain/keychain_haiku.cpp" line="177"/>
        <source>Password not found</source>
        <translation>未发现密码</translation>
    </message>
    <message>
        <location filename="../3rd/qtkeychain/keychain_android.cpp" line="173"/>
        <source>Could not open keystore</source>
        <translation>无法打开密钥库</translation>
    </message>
    <message>
        <location filename="../3rd/qtkeychain/keychain_android.cpp" line="179"/>
        <source>Could not remove private key from keystore</source>
        <translation>无法从密钥库中删除私钥</translation>
    </message>
</context>
<context>
    <name>QKeychain::JobPrivate</name>
    <message>
        <location filename="../3rd/qtkeychain/keychain_unix.cpp" line="265"/>
        <source>Unknown error</source>
        <translation>未知错误</translation>
    </message>
    <message>
        <location filename="../3rd/qtkeychain/keychain_unix.cpp" line="509"/>
        <source>Access to keychain denied</source>
        <translation>访问钥匙串被拒绝</translation>
    </message>
</context>
<context>
    <name>QKeychain::PlainTextStore</name>
    <message>
        <location filename="../3rd/qtkeychain/plaintextstore.cpp" line="65"/>
        <source>Could not store data in settings: access error</source>
        <translation>无法在配置中存储数据：访问错误</translation>
    </message>
    <message>
        <location filename="../3rd/qtkeychain/plaintextstore.cpp" line="67"/>
        <source>Could not store data in settings: format error</source>
        <translation>无法在陪置中存储数据：格式错误</translation>
    </message>
    <message>
        <location filename="../3rd/qtkeychain/plaintextstore.cpp" line="85"/>
        <source>Could not delete data from settings: access error</source>
        <translation>无法在配置中删除数据：访问错误</translation>
    </message>
    <message>
        <location filename="../3rd/qtkeychain/plaintextstore.cpp" line="87"/>
        <source>Could not delete data from settings: format error</source>
        <translation>无法在配置中删除数据：格式错误</translation>
    </message>
    <message>
        <location filename="../3rd/qtkeychain/plaintextstore.cpp" line="104"/>
        <source>Entry not found</source>
        <translation>未找到条目</translation>
    </message>
</context>
<context>
    <name>QKeychain::ReadPasswordJobPrivate</name>
    <message>
        <location filename="../3rd/qtkeychain/keychain_win.cpp" line="32"/>
        <source>Password entry not found</source>
        <translation>未发现密码</translation>
    </message>
    <message>
        <location filename="../3rd/qtkeychain/keychain_win.cpp" line="36"/>
        <location filename="../3rd/qtkeychain/keychain_win.cpp" line="139"/>
        <source>Could not decrypt data</source>
        <translation>数据无法加密</translation>
    </message>
    <message>
        <location filename="../3rd/qtkeychain/keychain_unix.cpp" line="178"/>
        <source>D-Bus is not running</source>
        <translation>D-Bus未运行</translation>
    </message>
    <message>
        <location filename="../3rd/qtkeychain/keychain_unix.cpp" line="187"/>
        <location filename="../3rd/qtkeychain/keychain_unix.cpp" line="197"/>
        <source>Unknown error</source>
        <translation>未知错误</translation>
    </message>
    <message>
        <location filename="../3rd/qtkeychain/keychain_unix.cpp" line="286"/>
        <source>No keychain service available</source>
        <translation>没有有效的钥匙串服务</translation>
    </message>
    <message>
        <location filename="../3rd/qtkeychain/keychain_unix.cpp" line="288"/>
        <source>Could not open wallet: %1; %2</source>
        <translation>无法打开钱包: %1; %2</translation>
    </message>
    <message>
        <location filename="../3rd/qtkeychain/keychain_unix.cpp" line="333"/>
        <source>Access to keychain denied</source>
        <translation>访问钥匙串被拒绝</translation>
    </message>
    <message>
        <location filename="../3rd/qtkeychain/keychain_unix.cpp" line="354"/>
        <source>Could not determine data type: %1; %2</source>
        <translation>无法确定数据类型: %1； %2</translation>
    </message>
    <message>
        <location filename="../3rd/qtkeychain/keychain_unix.cpp" line="363"/>
        <location filename="../3rd/qtkeychain/keychain_android.cpp" line="52"/>
        <source>Entry not found</source>
        <translation>未找到记录</translation>
    </message>
    <message>
        <location filename="../3rd/qtkeychain/keychain_unix.cpp" line="372"/>
        <source>Unsupported entry type &apos;Map&apos;</source>
        <translation>不支持的记录类型 &apos;Map&apos;</translation>
    </message>
    <message>
        <location filename="../3rd/qtkeychain/keychain_unix.cpp" line="375"/>
        <source>Unknown kwallet entry type &apos;%1&apos;</source>
        <translation>未知钱包类型 &apos;%1&apos;</translation>
    </message>
    <message>
        <location filename="../3rd/qtkeychain/keychain_haiku.cpp" line="96"/>
        <source>Password not found</source>
        <translation>未发现密码</translation>
    </message>
    <message>
        <location filename="../3rd/qtkeychain/keychain_android.cpp" line="60"/>
        <source>Could not open keystore</source>
        <translation>无法打开密钥库</translation>
    </message>
    <message>
        <location filename="../3rd/qtkeychain/keychain_android.cpp" line="68"/>
        <source>Could not retrieve private key from keystore</source>
        <translation>无法从密钥存储库中检索私钥</translation>
    </message>
    <message>
        <location filename="../3rd/qtkeychain/keychain_android.cpp" line="75"/>
        <source>Could not create decryption cipher</source>
        <translation>无法创建解密算法</translation>
    </message>
</context>
<context>
    <name>QKeychain::WritePasswordJobPrivate</name>
    <message>
        <location filename="../3rd/qtkeychain/keychain_win.cpp" line="78"/>
        <source>Credential size exceeds maximum size of %1</source>
        <translation>证书大小超过上限，最大为: %1</translation>
    </message>
    <message>
        <location filename="../3rd/qtkeychain/keychain_win.cpp" line="87"/>
        <source>Credential key exceeds maximum size of %1</source>
        <translation>凭证密钥大小超过上限，最大为: %1</translation>
    </message>
    <message>
        <location filename="../3rd/qtkeychain/keychain_win.cpp" line="92"/>
        <source>Writing credentials failed: Win32 error code %1</source>
        <translation>写入凭证失败，Win32错误码: %1</translation>
    </message>
    <message>
        <location filename="../3rd/qtkeychain/keychain_win.cpp" line="162"/>
        <source>Encryption failed</source>
        <translation>加密失败</translation>
    </message>
    <message>
        <location filename="../3rd/qtkeychain/keychain_unix.cpp" line="415"/>
        <source>D-Bus is not running</source>
        <translation>D-Bus未运行</translation>
    </message>
    <message>
        <location filename="../3rd/qtkeychain/keychain_unix.cpp" line="425"/>
        <location filename="../3rd/qtkeychain/keychain_unix.cpp" line="452"/>
        <source>Unknown error</source>
        <translation>未知错误</translation>
    </message>
    <message>
        <location filename="../3rd/qtkeychain/keychain_unix.cpp" line="468"/>
        <source>Could not open wallet: %1; %2</source>
        <translation>无法打开钱包: %1; %2</translation>
    </message>
    <message>
        <location filename="../3rd/qtkeychain/keychain_haiku.cpp" line="144"/>
        <source>Password not found</source>
        <translation>未发现密码</translation>
    </message>
    <message>
        <location filename="../3rd/qtkeychain/keychain_android.cpp" line="95"/>
        <source>Could not open keystore</source>
        <translation>无法打开密钥库</translation>
    </message>
    <message>
        <location filename="../3rd/qtkeychain/keychain_android.cpp" line="124"/>
        <source>Could not create private key generator</source>
        <translation>无法创建私钥生成器</translation>
    </message>
    <message>
        <location filename="../3rd/qtkeychain/keychain_android.cpp" line="131"/>
        <source>Could not generate new private key</source>
        <translation>无法生成新的私钥</translation>
    </message>
    <message>
        <location filename="../3rd/qtkeychain/keychain_android.cpp" line="139"/>
        <source>Could not retrieve private key from keystore</source>
        <translation>无法从密钥库检索私钥</translation>
    </message>
    <message>
        <location filename="../3rd/qtkeychain/keychain_android.cpp" line="147"/>
        <source>Could not create encryption cipher</source>
        <translation>无法创建加密密码</translation>
    </message>
    <message>
        <location filename="../3rd/qtkeychain/keychain_android.cpp" line="155"/>
        <source>Could not encrypt data</source>
        <translation>无法加密数据</translation>
    </message>
</context>
<context>
    <name>QObject</name>
    <message>
        <location filename="../protocols/protocols_defs.cpp" line="77"/>
        <source>Sftp service</source>
        <translation>Sftp 服务</translation>
    </message>
    <message>
        <location filename="../core/errorstrings.cpp" line="9"/>
        <source>No error</source>
        <translation>没有错误</translation>
    </message>
    <message>
        <location filename="../core/errorstrings.cpp" line="10"/>
        <source>Unknown Error</source>
        <translation>未知错误</translation>
    </message>
    <message>
        <location filename="../core/errorstrings.cpp" line="11"/>
        <source>Function not implemented</source>
        <translation>功能未实现</translation>
    </message>
    <message>
        <location filename="../core/errorstrings.cpp" line="14"/>
        <source>Server check failed</source>
        <translation>服务器检测失败</translation>
    </message>
    <message>
        <location filename="../core/errorstrings.cpp" line="15"/>
        <source>Server port already used. Check for another software</source>
        <translation>检测服务器该端口是否被其他软件被占用</translation>
    </message>
    <message>
        <location filename="../core/errorstrings.cpp" line="16"/>
        <source>Server error: Docker container missing</source>
        <translation>服务器错误: Docker容器丢失</translation>
    </message>
    <message>
        <location filename="../core/errorstrings.cpp" line="17"/>
        <source>Server error: Docker failed</source>
        <translation>服务器错误: Docker失败</translation>
    </message>
    <message>
        <location filename="../core/errorstrings.cpp" line="18"/>
        <source>Installation canceled by user</source>
        <translation>用户取消安装</translation>
    </message>
    <message>
        <location filename="../core/errorstrings.cpp" line="19"/>
        <source>The user does not have permission to use sudo</source>
        <translation>用户没有root权限</translation>
    </message>
    <message>
        <location filename="../core/errorstrings.cpp" line="22"/>
        <source>Ssh request was denied</source>
        <translation>ssh请求被拒绝</translation>
    </message>
    <message>
        <location filename="../core/errorstrings.cpp" line="23"/>
        <source>Ssh request was interrupted</source>
        <translation>ssh请求中断</translation>
    </message>
    <message>
        <location filename="../core/errorstrings.cpp" line="24"/>
        <source>Ssh internal error</source>
        <translation>ssh内部错误</translation>
    </message>
    <message>
        <location filename="../core/errorstrings.cpp" line="25"/>
        <source>Invalid private key or invalid passphrase entered</source>
        <translation>输入的私钥或密码无效</translation>
    </message>
    <message>
        <location filename="../core/errorstrings.cpp" line="26"/>
        <source>The selected private key format is not supported, use openssh ED25519 key types or PEM key types</source>
        <translation>不支持所选私钥格式，请使用 openssh ED25519 密钥类型或 PEM 密钥类型</translation>
    </message>
    <message>
        <location filename="../core/errorstrings.cpp" line="27"/>
        <source>Timeout connecting to server</source>
        <translation>连接服务器超时</translation>
    </message>
    <message>
        <location filename="../core/errorstrings.cpp" line="30"/>
        <source>Sftp error: End-of-file encountered</source>
        <translation>Sftp错误: End-of-file encountered</translation>
    </message>
    <message>
        <location filename="../core/errorstrings.cpp" line="31"/>
        <source>Sftp error: File does not exist</source>
        <translation>Sftp错误: 文件不存在</translation>
    </message>
    <message>
        <location filename="../core/errorstrings.cpp" line="32"/>
        <source>Sftp error: Permission denied</source>
        <translation>Sftp错误: 权限不足</translation>
    </message>
    <message>
        <location filename="../core/errorstrings.cpp" line="33"/>
        <source>Sftp error: Generic failure</source>
        <translation>Sftp错误: 一般失败</translation>
    </message>
    <message>
        <location filename="../core/errorstrings.cpp" line="34"/>
        <source>Sftp error: Garbage received from server</source>
        <translation>Sftp错误: 从服务器收到垃圾信息</translation>
    </message>
    <message>
        <location filename="../core/errorstrings.cpp" line="35"/>
        <source>Sftp error: No connection has been set up</source>
        <translation>Sftp 错误: 未建立连接</translation>
    </message>
    <message>
        <location filename="../core/errorstrings.cpp" line="36"/>
        <source>Sftp error: There was a connection, but we lost it</source>
        <translation>Sftp 错误: 已有连接丢失</translation>
    </message>
    <message>
        <location filename="../core/errorstrings.cpp" line="37"/>
        <source>Sftp error: Operation not supported by libssh yet</source>
        <translation>Sftp error: libssh不支持该操作</translation>
    </message>
    <message>
        <location filename="../core/errorstrings.cpp" line="38"/>
        <source>Sftp error: Invalid file handle</source>
        <translation>Sftp error: 无效的文件句柄</translation>
    </message>
    <message>
        <location filename="../core/errorstrings.cpp" line="39"/>
        <source>Sftp error: No such file or directory path exists</source>
        <translation>Sftp 错误: 文件夹或文件不存在</translation>
    </message>
    <message>
        <location filename="../core/errorstrings.cpp" line="40"/>
        <source>Sftp error: An attempt to create an already existing file or directory has been made</source>
        <translation>Sftp 错误: 文件或目录已存在</translation>
    </message>
    <message>
        <location filename="../core/errorstrings.cpp" line="41"/>
        <source>Sftp error: Write-protected filesystem</source>
        <translation>Sftp 错误: 文件系统写保护</translation>
    </message>
    <message>
        <location filename="../core/errorstrings.cpp" line="42"/>
        <source>Sftp error: No media was in remote drive</source>
        <translation>Sftp 错误: 远程驱动器中没有媒介</translation>
    </message>
    <message>
        <location filename="../core/errorstrings.cpp" line="45"/>
        <source>Failed to save config to disk</source>
        <translation>配置保存到磁盘失败</translation>
    </message>
    <message>
        <location filename="../core/errorstrings.cpp" line="46"/>
        <source>OpenVPN config missing</source>
        <translation>OpenVPN配置丢失</translation>
    </message>
    <message>
        <location filename="../core/errorstrings.cpp" line="47"/>
        <source>OpenVPN management server error</source>
        <translation>OpenVPN 管理服务器错误</translation>
    </message>
    <message>
        <location filename="../core/errorstrings.cpp" line="50"/>
        <source>OpenVPN executable missing</source>
        <translation>OpenVPN 可执行文件丢失</translation>
    </message>
    <message>
        <location filename="../core/errorstrings.cpp" line="51"/>
        <source>ShadowSocks (ss-local) executable missing</source>
        <translation>ShadowSocks (ss-local) 执行文件丢失</translation>
    </message>
    <message>
        <location filename="../core/errorstrings.cpp" line="52"/>
        <source>Cloak (ck-client) executable missing</source>
        <translation>Cloak (ck-client) 执行文件丢失</translation>
    </message>
    <message>
        <location filename="../core/errorstrings.cpp" line="53"/>
        <source>Amnezia helper service error</source>
        <translation>Amnezia 服务连接失败</translation>
    </message>
    <message>
        <location filename="../core/errorstrings.cpp" line="54"/>
        <source>OpenSSL failed</source>
        <translation>OpenSSL错误</translation>
    </message>
    <message>
        <location filename="../core/errorstrings.cpp" line="57"/>
        <source>Can&apos;t connect: another VPN connection is active</source>
        <translation>无法连接：另一个VPN连接处于活跃状态</translation>
    </message>
    <message>
        <location filename="../core/errorstrings.cpp" line="58"/>
        <source>Can&apos;t setup OpenVPN TAP network adapter</source>
        <translation>无法设置 OpenVPN TAP 网络适配器</translation>
    </message>
    <message>
        <location filename="../core/errorstrings.cpp" line="59"/>
        <source>VPN pool error: no available addresses</source>
        <translation>VPN 池错误：没有可用地址</translation>
    </message>
    <message>
        <location filename="../core/errorstrings.cpp" line="61"/>
        <source>The config does not contain any containers and credentiaks for connecting to the server</source>
        <translation>该配置不包含任何用于连接到服务器的容器和凭据。</translation>
    </message>
    <message>
        <location filename="../core/errorstrings.cpp" line="65"/>
        <source>Internal error</source>
        <translation>内部错误</translation>
    </message>
    <message>
        <location filename="../containers/containers_defs.cpp" line="88"/>
        <source>IPsec</source>
        <translation></translation>
    </message>
    <message>
        <location filename="../containers/containers_defs.cpp" line="90"/>
        <location filename="../containers/containers_defs.cpp" line="214"/>
        <source>Website in Tor network</source>
        <translation>在 Tor 网络中架设网站</translation>
    </message>
    <message>
        <location filename="../containers/containers_defs.cpp" line="91"/>
        <source>Amnezia DNS</source>
        <translation></translation>
    </message>
    <message>
        <location filename="../containers/containers_defs.cpp" line="92"/>
        <source>Sftp file sharing service</source>
        <translation>SFTP文件共享服务</translation>
    </message>
    <message>
        <location filename="../containers/containers_defs.cpp" line="98"/>
        <source>OpenVPN is the most popular VPN protocol, with flexible configuration options. It uses its own security protocol with SSL/TLS for key exchange.</source>
        <translation>OpenVPN 是最流行的 VPN 协议，具有灵活的配置选项。它使用自己的安全协议与 SSL/TLS 进行密钥交换。</translation>
    </message>
    <message>
        <location filename="../containers/containers_defs.cpp" line="101"/>
        <source>ShadowSocks - masks VPN traffic, making it similar to normal web traffic, but is recognised by analysis systems in some highly censored regions.</source>
        <translation>ShadowSocks - 混淆 VPN 流量，使其与正常的 Web 流量相似，但在一些审查力度高的地区可以被分析系统识别。</translation>
    </message>
    <message>
        <location filename="../containers/containers_defs.cpp" line="104"/>
        <source>OpenVPN over Cloak - OpenVPN with VPN masquerading as web traffic and protection against active-probbing detection. Ideal for bypassing blocking in regions with the highest levels of censorship.</source>
        <translation>OpenVPN over Cloak - OpenVPN 与 VPN 具有伪装成网络流量和防止主动探测检测的保护。非常适合绕过审查力度特别强的地区的封锁。</translation>
    </message>
    <message>
        <location filename="../containers/containers_defs.cpp" line="108"/>
        <source>WireGuard - New popular VPN protocol with high performance, high speed and low power consumption. Recommended for regions with low levels of censorship.</source>
        <translation>WireGuard - 新型流行的VPN协议，具有高性能、高速度和低功耗。建议用于审查力度较低的地区</translation>
    </message>
    <message>
        <location filename="../containers/containers_defs.cpp" line="111"/>
        <source>AmneziaWG - Special protocol from Amnezia, based on WireGuard. It&apos;s fast like WireGuard, but very resistant to blockages. Recommended for regions with high levels of censorship.</source>
        <translation>AmneziaWG - Amnezia 的特殊协议，基于 WireGuard。它的速度像 WireGuard 一样快，但非常抗堵塞。推荐用于审查较严的地区。</translation>
    </message>
    <message>
        <location filename="../containers/containers_defs.cpp" line="115"/>
        <source>IKEv2 -  Modern stable protocol, a bit faster than others, restores connection after signal loss. It has native support on the latest versions of Android and iOS.</source>
        <translation>IKEv2 - 现代稳定协议，相比其他协议较快一些，在信号丢失后恢复连接。Android 和 iOS最新版原生支持。</translation>
    </message>
    <message>
        <location filename="../containers/containers_defs.cpp" line="118"/>
        <source>Deploy a WordPress site on the Tor network in two clicks.</source>
        <translation>只需点击两次即可架设 WordPress 网站到 Tor 网络</translation>
    </message>
    <message>
        <location filename="../containers/containers_defs.cpp" line="120"/>
        <source>Replace the current DNS server with your own. This will increase your privacy level.</source>
        <translation>将当前的 DNS 服务器替换为您自己的。这将提高您的隐私保护级别。</translation>
    </message>
    <message>
        <location filename="../containers/containers_defs.cpp" line="122"/>
        <source>Creates a file vault on your server to securely store and transfer files.</source>
        <translation>在您的服务器上创建文件仓库，以便安全地存储和传输文件</translation>
    </message>
    <message>
        <location filename="../containers/containers_defs.cpp" line="129"/>
        <source>OpenVPN stands as one of the most popular and time-tested VPN protocols available.
It employs its unique security protocol, leveraging the strength of SSL/TLS for encryption and key exchange. Furthermore, OpenVPN&apos;s support for a multitude of authentication methods makes it versatile and adaptable, catering to a wide range of devices and operating systems. Due to its open-source nature, OpenVPN benefits from extensive scrutiny by the global community, which continually reinforces its security. With a strong balance of performance, security, and compatibility, OpenVPN remains a top choice for privacy-conscious individuals and businesses alike.

* Available in the AmneziaVPN across all platforms
* Normal power consumption on mobile devices
* Flexible customisation to suit user needs to work with different operating systems and devices
* Recognised by DPI analysis systems and therefore susceptible to blocking
* Can operate over both TCP and UDP network protocols.</source>
        <translation>OpenVPN 是最流行且经过时间考验的 VPN 协议之一。
它采用其独特的安全协议，利用 SSL/TLS 的优势进行加密和密钥交换。此外，OpenVPN 支持多种身份验证方法，使其具有多功能性和适应性，可适应各种设备和操作系统。由于其开源性质，OpenVPN 受益于全球社区的广泛审查，这不断增强了其安全性。凭借性能、安全性和兼容性的强大平衡，OpenVPN 仍然是注重隐私的个人和企业的首选。

* 可在所有平台的 AmneziaVPN 中使用
* 移动设备的正常功耗
* 灵活定制，满足用户使用不同操作系统和设备的需求
* 被DPI分析系统识别，因此容易被阻塞
* 可以通过 TCP 和 UDP 网络协议运行</translation>
    </message>
    <message>
        <location filename="../containers/containers_defs.cpp" line="145"/>
        <source>Shadowsocks, inspired by the SOCKS5 protocol, safeguards the connection using the AEAD cipher. Although Shadowsocks is designed to be discreet and challenging to identify, it isn&apos;t identical to a standard HTTPS connection.However, certain traffic analysis systems might still detect a Shadowsocks connection. Due to limited support in Amnezia, it&apos;s recommended to use AmneziaWG protocol.

* Available in the AmneziaVPN only on desktop platforms
* Normal power consumption on mobile devices

* Configurable encryption protocol
* Detectable by some DPI systems
* Works over TCP network protocol.</source>
        <translation>Shadowsocks 受到 SOCKS5 协议的启发，使用 AEAD 密码保护连接。尽管 Shadowsocks 设计得谨慎且难以识别，但它与标准 HTTPS 连接并不相同。但是，某些流量分析系统可能仍会检测到 Shadowsocks 连接。由于Amnezia支持有限，建议使用AmneziaWG协议。

* 仅在桌面平台上的 AmneziaVPN 中可用
* 移动设备的正常功耗

* 可配置的加密协议
* 可以被某些 DPI 系统检测到
* 通过 TCP 网络协议工作。</translation>
    </message>
    <message>
        <location filename="../containers/containers_defs.cpp" line="155"/>
        <source>This is a combination of the OpenVPN protocol and the Cloak plugin designed specifically for blocking protection.

OpenVPN provides a secure VPN connection by encrypting all Internet traffic between the client and the server.

Cloak protects OpenVPN from detection and blocking. 

Cloak can modify packet metadata so that it completely masks VPN traffic as normal web traffic, and also protects the VPN from detection by Active Probing. This makes it very resistant to being detected

Immediately after receiving the first data packet, Cloak authenticates the incoming connection. If authentication fails, the plugin masks the server as a fake website and your VPN becomes invisible to analysis systems.

If there is a extreme level of Internet censorship in your region, we advise you to use only OpenVPN over Cloak from the first connection

* Available in the AmneziaVPN across all platforms
* High power consumption on mobile devices
* Flexible settings
* Not recognised by DPI analysis systems
* Works over TCP network protocol, 443 port.
</source>
        <translation>这是 OpenVPN 协议和专门用于阻止保护的 Cloak 插件的组合。

OpenVPN 通过加密客户端和服务器之间的所有 Internet 流量来提供安全的 VPN 连接。

Cloak 可保护 OpenVPN 免遭检测和阻止。

Cloak 可以修改数据包元数据，以便将 VPN 流量完全屏蔽为正常 Web 流量，并且还可以保护 VPN 免受主动探测的检测。这使得它非常难以被发现

收到第一个数据包后，Cloak 立即对传入连接进行身份验证。如果身份验证失败，该插件会将服务器伪装成虚假网站，并且您的 VPN 对分析系统来说将变得不可见。

如果您所在地区的互联网审查非常严格，我们建议您在第一次连接时仅使用 OpenVPN over Cloak

* 可在所有平台的 AmneziaVPN 中使用
* 移动设备功耗高
* 配置灵活
* 不被 DPI 分析系统识别
* 通过 TCP 网络协议、443 端口工作。</translation>
    </message>
    <message>
        <location filename="../containers/containers_defs.cpp" line="174"/>
        <source>A relatively new popular VPN protocol with a simplified architecture.
Provides stable VPN connection, high performance on all devices. Uses hard-coded encryption settings. WireGuard compared to OpenVPN has lower latency and better data transfer throughput.
WireGuard is very susceptible to blocking due to its distinct packet signatures. Unlike some other VPN protocols that employ obfuscation techniques, the consistent signature patterns of WireGuard packets can be more easily identified and thus blocked by advanced Deep Packet Inspection (DPI) systems and other network monitoring tools.

* Available in the AmneziaVPN across all platforms
* Low power consumption
* Minimum number of settings
* Easily recognised by DPI analysis systems, susceptible to blocking
* Works over UDP network protocol.</source>
        <translation>一种相对较新的流行 VPN 协议，具有简化的架构。
在所有设备上提供稳定的 VPN 连接和高性能。使用硬编码的加密设置。 WireGuard 与 OpenVPN 相比具有更低的延迟和更好的数据传输吞吐量。
由于其独特的数据包签名，WireGuard 非常容易受到阻塞。与其他一些采用混淆技术的 VPN 协议不同，WireGuard 数据包的一致签名模式可以更容易地被高级深度数据包检测 (DPI) 系统和其他网络监控工具识别并阻止。

* 可在所有平台的 AmneziaVPN 中使用
* 低功耗
* 配置简单
* 容易被DPI分析系统识别，容易被阻塞
* 通过 UDP 网络协议工作。</translation>
    </message>
    <message>
        <location filename="../containers/containers_defs.cpp" line="187"/>
        <source>A modern iteration of the popular VPN protocol, AmneziaWG builds upon the foundation set by WireGuard, retaining its simplified architecture and high-performance capabilities across devices.
While WireGuard is known for its efficiency, it had issues with being easily detected due to its distinct packet signatures. AmneziaWG solves this problem by using better obfuscation methods, making its traffic blend in with regular internet traffic.
This means that AmneziaWG keeps the fast performance of the original while adding an extra layer of stealth, making it a great choice for those wanting a fast and discreet VPN connection.

* Available in the AmneziaVPN across all platforms
* Low power consumption
* Minimum number of settings
* Not recognised by DPI analysis systems, resistant to blocking
* Works over UDP network protocol.</source>
        <translation>AmneziaWG 是流行 VPN 协议的现代迭代，它建立在 WireGuard 的基础上，保留了其简化的架构和跨设备的高性能功能。
虽然 WireGuard 以其高效而闻名，但由于其独特的数据包签名，它存在容易被检测到的问题。 AmneziaWG 通过使用更好的混淆方法解决了这个问题，使其流量与常规互联网流量融合在一起。
这意味着 AmneziaWG 保留了原始版本的快速性能，同时添加了额外的隐秘层，使其成为那些想要快速且谨慎的 VPN 连接的人的绝佳选择。

* 可在所有平台的 AmneziaVPN 中使用
* 低功耗
* 配置简单
* 不被DPI分析系统识别，抗阻塞
* 通过 UDP 网络协议工作。</translation>
    </message>
    <message>
        <location filename="../containers/containers_defs.cpp" line="203"/>
        <source>IKEv2, paired with the IPSec encryption layer, stands as a modern and stable VPN protocol.
One of its distinguishing features is its ability to swiftly switch between networks and devices, making it particularly adaptive in dynamic network environments. 
While it offers a blend of security, stability, and speed, it&apos;s essential to note that IKEv2 can be easily detected and is susceptible to blocking.

* Available in the AmneziaVPN only on Windows
* Low power consumption, on mobile devices
* Minimal configuration
* Recognised by DPI analysis systems
* Works over UDP network protocol, ports 500 and 4500.</source>
        <translation>IKEv2 与 IPSec 加密层配合使用，是一种现代且稳定的 VPN 协议。
其显着特征之一是能够在网络和设备之间快速切换，使其特别适应动态网络环境。
虽然 IKEv2 兼具安全性、稳定性和速度，但必须注意的是，IKEv2 很容易被检测到，并且容易受到阻止。

* 仅在 Windows 上的 AmneziaVPN 中可用
* 低功耗，在移动设备上
* 最低配置
* 获得DPI分析系统认可
* 通过 UDP 网络协议、端口 500 和 4500 工作。</translation>
    </message>
    <message>
        <source>OpenVPN container</source>
        <translation type="vanished">OpenVPN容器</translation>
    </message>
    <message>
        <source>Container with OpenVpn and ShadowSocks</source>
        <translation type="vanished">含 OpenVpn 和 ShadowSocks 的容器</translation>
    </message>
    <message>
        <source>Container with OpenVpn and ShadowSocks protocols configured with traffic masking by Cloak plugin</source>
        <translation type="vanished">含 OpenVpn 和 ShadowSocks 协议的容器，通过 Cloak 插件配置混淆流量</translation>
    </message>
    <message>
        <source>WireGuard container</source>
        <translation type="vanished">WireGuard 容器</translation>
    </message>
    <message>
        <source>IPsec container</source>
        <translation type="vanished">IPsec 容器</translation>
    </message>
    <message>
        <location filename="../containers/containers_defs.cpp" line="215"/>
        <source>DNS Service</source>
        <translation>DNS 服务</translation>
    </message>
    <message>
        <location filename="../containers/containers_defs.cpp" line="216"/>
        <source>Sftp file sharing service - is secure FTP service</source>
        <translation>Sftp 文件共享服务 - 安全的 FTP 服务</translation>
    </message>
    <message>
        <location filename="../3rd/qtkeychain/libsecret.cpp" line="119"/>
        <source>Entry not found</source>
        <translation>未找到记录</translation>
    </message>
    <message>
        <location filename="../3rd/qtkeychain/keychain_unix.cpp" line="225"/>
        <source>Access to keychain denied</source>
        <translation>访问钥匙串被拒绝</translation>
    </message>
    <message>
        <location filename="../3rd/qtkeychain/keychain_unix.cpp" line="227"/>
        <source>No keyring daemon</source>
        <translation>没有密钥环守护进程</translation>
    </message>
    <message>
        <location filename="../3rd/qtkeychain/keychain_unix.cpp" line="229"/>
        <source>Already unlocked</source>
        <translation>已经解锁</translation>
    </message>
    <message>
        <location filename="../3rd/qtkeychain/keychain_unix.cpp" line="231"/>
        <source>No such keyring</source>
        <translation>没有这样的密钥环</translation>
    </message>
    <message>
        <location filename="../3rd/qtkeychain/keychain_unix.cpp" line="233"/>
        <source>Bad arguments</source>
        <translation>错误参数</translation>
    </message>
    <message>
        <location filename="../3rd/qtkeychain/keychain_unix.cpp" line="235"/>
        <source>I/O error</source>
        <translation>I/O错误</translation>
    </message>
    <message>
        <location filename="../3rd/qtkeychain/keychain_unix.cpp" line="237"/>
        <source>Cancelled</source>
        <translation>已取消</translation>
    </message>
    <message>
        <location filename="../3rd/qtkeychain/keychain_unix.cpp" line="239"/>
        <source>Keyring already exists</source>
        <translation>密匙环已经存在</translation>
    </message>
    <message>
        <location filename="../3rd/qtkeychain/keychain_unix.cpp" line="241"/>
        <source>No match</source>
        <translation>不匹配</translation>
    </message>
    <message>
        <location filename="../3rd/qtkeychain/keychain_unix.cpp" line="246"/>
        <source>Unknown error</source>
        <translation>未知错误</translation>
    </message>
    <message>
        <location filename="../3rd/qtkeychain/keychain_haiku.cpp" line="72"/>
        <source>error 0x%1: %2</source>
        <translation>错误 0x%1: %2</translation>
    </message>
    <message>
        <location filename="../3rd/wireguard-tools/contrib/highlighter/gui/highlight.cpp" line="39"/>
        <source>WireGuard Configuration Highlighter</source>
        <translation type="unfinished"></translation>
    </message>
    <message>
        <location filename="../3rd/wireguard-tools/contrib/highlighter/gui/highlight.cpp" line="82"/>
        <source>&amp;Randomize colors</source>
        <translation type="unfinished"></translation>
    </message>
</context>
<context>
    <name>SelectLanguageDrawer</name>
    <message>
        <location filename="../ui/qml/Components/SelectLanguageDrawer.qml" line="49"/>
        <source>Choose language</source>
        <translation>选择语言</translation>
    </message>
</context>
<context>
    <name>Settings</name>
    <message>
        <location filename="../settings.cpp" line="26"/>
        <source>Server #1</source>
        <translation></translation>
    </message>
    <message>
        <location filename="../settings.cpp" line="202"/>
        <location filename="../settings.cpp" line="209"/>
        <source>Server</source>
        <translation>服务器</translation>
    </message>
</context>
<context>
    <name>SettingsController</name>
    <message>
        <location filename="../ui/controllers/settingsController.cpp" line="25"/>
        <source>Software version</source>
        <translation>软件版本</translation>
    </message>
    <message>
        <location filename="../ui/controllers/settingsController.cpp" line="121"/>
        <source>Backup file is corrupted</source>
        <translation>备份文件已损坏</translation>
    </message>
    <message>
        <location filename="../ui/controllers/settingsController.cpp" line="136"/>
        <source>All settings have been reset to default values</source>
        <translation>所配置恢复为默认值</translation>
    </message>
    <message>
        <location filename="../ui/controllers/settingsController.cpp" line="142"/>
        <source>Cached profiles cleared</source>
        <translation>缓存的配置文件已清除</translation>
    </message>
</context>
<context>
    <name>ShareConnectionDrawer</name>
    <message>
        <location filename="../ui/qml/Components/ShareConnectionDrawer.qml" line="27"/>
        <location filename="../ui/qml/Components/ShareConnectionDrawer.qml" line="35"/>
        <source>Save AmneziaVPN config</source>
        <translation>保存配置</translation>
    </message>
    <message>
        <location filename="../ui/qml/Components/ShareConnectionDrawer.qml" line="71"/>
        <source>Share</source>
        <translation>共享</translation>
    </message>
    <message>
        <location filename="../ui/qml/Components/ShareConnectionDrawer.qml" line="104"/>
        <source>Copy</source>
        <translation>拷贝</translation>
    </message>
    <message>
        <location filename="../ui/qml/Components/ShareConnectionDrawer.qml" line="111"/>
        <source>Copied</source>
        <translation>已拷贝</translation>
    </message>
    <message>
        <location filename="../ui/qml/Components/ShareConnectionDrawer.qml" line="126"/>
        <source>Show connection settings</source>
        <translation>显示连接配置</translation>
    </message>
    <message>
        <source>Show content</source>
        <translation type="obsolete">展示内容</translation>
    </message>
    <message>
        <location filename="../ui/qml/Components/ShareConnectionDrawer.qml" line="251"/>
        <source>To read the QR code in the Amnezia app, select &quot;Add server&quot; → &quot;I have data to connect&quot; → &quot;QR code, key or settings file&quot;</source>
        <translation>要应用二维码到 Amnezia，请底部工具栏点击“+”→“连接方式”→“二维码、授权码或配置文件”</translation>
    </message>
</context>
<context>
    <name>SitesController</name>
    <message>
        <location filename="../ui/controllers/sitesController.cpp" line="24"/>
        <source>Hostname not look like ip adress or domain name</source>
        <translation>请输入有效的域名或IP地址</translation>
    </message>
    <message>
        <location filename="../ui/controllers/sitesController.cpp" line="67"/>
        <source>New site added: %1</source>
        <translation>已经添加新网站: %1</translation>
    </message>
    <message>
        <location filename="../ui/controllers/sitesController.cpp" line="80"/>
        <source>Site removed: %1</source>
        <translation>已移除网站: %1</translation>
    </message>
    <message>
        <location filename="../ui/controllers/sitesController.cpp" line="88"/>
        <source>Can&apos;t open file: %1</source>
        <translation>无法打开文件: %1</translation>
    </message>
    <message>
        <location filename="../ui/controllers/sitesController.cpp" line="95"/>
        <source>Failed to parse JSON data from file: %1</source>
        <translation>JSON解析失败，文件: %1</translation>
    </message>
    <message>
        <location filename="../ui/controllers/sitesController.cpp" line="100"/>
        <source>The JSON data is not an array in file: %1</source>
        <translation>文件中的JSON数据不是一个数组，文件: %1</translation>
    </message>
    <message>
        <location filename="../ui/controllers/sitesController.cpp" line="131"/>
        <source>Import completed</source>
        <translation>完成导入</translation>
    </message>
    <message>
        <location filename="../ui/controllers/sitesController.cpp" line="150"/>
        <source>Export completed</source>
        <translation>完成导出</translation>
    </message>
</context>
<context>
    <name>SystemTrayNotificationHandler</name>
    <message>
        <location filename="../ui/systemtray_notificationhandler.cpp" line="28"/>
        <location filename="../ui/systemtray_notificationhandler.cpp" line="60"/>
        <source>Show</source>
        <translation>显示</translation>
    </message>
    <message>
        <location filename="../ui/systemtray_notificationhandler.cpp" line="32"/>
        <location filename="../ui/systemtray_notificationhandler.cpp" line="61"/>
        <source>Connect</source>
        <translation>连接</translation>
    </message>
    <message>
        <location filename="../ui/systemtray_notificationhandler.cpp" line="33"/>
        <location filename="../ui/systemtray_notificationhandler.cpp" line="62"/>
        <source>Disconnect</source>
        <translation>断开</translation>
    </message>
    <message>
        <location filename="../ui/systemtray_notificationhandler.cpp" line="37"/>
        <location filename="../ui/systemtray_notificationhandler.cpp" line="63"/>
        <source>Visit Website</source>
        <translation>官网</translation>
    </message>
    <message>
        <location filename="../ui/systemtray_notificationhandler.cpp" line="41"/>
        <location filename="../ui/systemtray_notificationhandler.cpp" line="64"/>
        <source>Quit</source>
        <translation>退出</translation>
    </message>
</context>
<context>
    <name>TextFieldWithHeaderType</name>
    <message>
        <location filename="../ui/qml/Controls2/TextFieldWithHeaderType.qml" line="105"/>
        <source>The field can&apos;t be empty</source>
        <translation>输入不能为空</translation>
    </message>
</context>
<context>
    <name>VpnConnection</name>
    <message>
        <location filename="../vpnconnection.cpp" line="422"/>
        <source>Mbps</source>
        <translation></translation>
    </message>
</context>
<context>
    <name>VpnProtocol</name>
    <message>
        <location filename="../protocols/vpnprotocol.cpp" line="130"/>
        <source>Unknown</source>
        <translation>未知</translation>
    </message>
    <message>
        <location filename="../protocols/vpnprotocol.cpp" line="131"/>
        <source>Disconnected</source>
        <translation>连接已断开</translation>
    </message>
    <message>
        <location filename="../protocols/vpnprotocol.cpp" line="132"/>
        <source>Preparing</source>
        <translation>准备中</translation>
    </message>
    <message>
        <location filename="../protocols/vpnprotocol.cpp" line="133"/>
        <source>Connecting...</source>
        <translation>连接中</translation>
    </message>
    <message>
        <location filename="../protocols/vpnprotocol.cpp" line="134"/>
        <source>Connected</source>
        <translation>已连接</translation>
    </message>
    <message>
        <location filename="../protocols/vpnprotocol.cpp" line="135"/>
        <source>Disconnecting...</source>
        <translation>断开中</translation>
    </message>
    <message>
        <location filename="../protocols/vpnprotocol.cpp" line="136"/>
        <source>Reconnecting...</source>
        <translation>重连中</translation>
    </message>
    <message>
        <location filename="../protocols/vpnprotocol.cpp" line="137"/>
        <source>Error</source>
        <translation>错误</translation>
    </message>
</context>
<context>
    <name>amnezia::ContainerProps</name>
    <message>
        <location filename="../containers/containers_defs.cpp" line="308"/>
        <source>Low</source>
        <translation>低</translation>
    </message>
    <message>
        <location filename="../containers/containers_defs.cpp" line="309"/>
        <source>Medium or High</source>
        <translation>中或高</translation>
    </message>
    <message>
        <location filename="../containers/containers_defs.cpp" line="310"/>
        <source>Extreme</source>
        <translation>极度</translation>
    </message>
    <message>
        <location filename="../containers/containers_defs.cpp" line="318"/>
        <source>I just want to increase the level of my privacy.</source>
        <translation>只是想提高隐私保护级别。</translation>
    </message>
    <message>
        <location filename="../containers/containers_defs.cpp" line="319"/>
        <source>I want to bypass censorship. This option recommended in most cases.</source>
        <translation>想要绕过审查制度。大多数情况下推荐使用此选项。</translation>
    </message>
    <message>
        <location filename="../containers/containers_defs.cpp" line="321"/>
        <source>Most VPN protocols are blocked. Recommended if other options are not working.</source>
        <translation>大多数 VPN 协议都被阻止。如果其他选项不起作用，推荐此选项。</translation>
    </message>
    <message>
        <source>High</source>
        <translation type="vanished">高</translation>
    </message>
    <message>
        <source>Medium</source>
        <translation type="vanished">中</translation>
    </message>
    <message>
        <source>I just want to increase the level of privacy</source>
        <translation type="vanished">我只是想提高隐私保护级别</translation>
    </message>
    <message>
        <source>Many foreign websites and VPN providers are blocked</source>
        <translation type="vanished">大多国外网站和VPN提供商被屏蔽</translation>
    </message>
    <message>
        <source>Some foreign sites are blocked, but VPN providers are not blocked</source>
        <translation type="vanished">一些国外网站被屏蔽，但VPN提供商未被屏蔽</translation>
    </message>
</context>
<context>
    <name>main2</name>
    <message>
        <location filename="../ui/qml/main2.qml" line="172"/>
        <source>Private key passphrase</source>
        <translation>私钥密码</translation>
    </message>
    <message>
        <location filename="../ui/qml/main2.qml" line="191"/>
        <source>Save</source>
        <translation>保存</translation>
    </message>
</context>
</TS><|MERGE_RESOLUTION|>--- conflicted
+++ resolved
@@ -4,17 +4,9 @@
 <context>
     <name>AmneziaApplication</name>
     <message>
-<<<<<<< HEAD
-=======
         <location filename="../amnezia_application.cpp" line="304"/>
->>>>>>> 0c334324
         <source>Split tunneling for WireGuard is not implemented, the option was disabled</source>
-        <translation type="vanished">未启用选项，还未实现基于WireGuard协议的VPN分离</translation>
-    </message>
-    <message>
-        <location filename="../amnezia_application.cpp" line="303"/>
-        <source>Split tunneling for %1 is not implemented, the option was disabled</source>
-        <translation type="unfinished"></translation>
+        <translation>未启用选项，还未实现基于WireGuard协议的VPN分离</translation>
     </message>
 </context>
 <context>
@@ -154,11 +146,7 @@
 <context>
     <name>ImportController</name>
     <message>
-<<<<<<< HEAD
-        <location filename="../ui/controllers/importController.cpp" line="436"/>
-=======
         <location filename="../ui/controllers/importController.cpp" line="427"/>
->>>>>>> 0c334324
         <source>Scanned %1 of %2.</source>
         <translation>扫描 %1 of %2.</translation>
     </message>
@@ -1614,75 +1602,75 @@
         <translation>隧道分离</translation>
     </message>
     <message>
-        <location filename="../ui/qml/Pages2/PageSettingsSplitTunneling.qml" line="121"/>
+        <location filename="../ui/qml/Pages2/PageSettingsSplitTunneling.qml" line="128"/>
         <source>Mode</source>
         <translation>规则</translation>
     </message>
     <message>
-        <location filename="../ui/qml/Pages2/PageSettingsSplitTunneling.qml" line="199"/>
+        <location filename="../ui/qml/Pages2/PageSettingsSplitTunneling.qml" line="206"/>
         <source>Remove </source>
         <translation>移除 </translation>
     </message>
     <message>
-        <location filename="../ui/qml/Pages2/PageSettingsSplitTunneling.qml" line="200"/>
+        <location filename="../ui/qml/Pages2/PageSettingsSplitTunneling.qml" line="207"/>
         <source>Continue</source>
         <translation>继续</translation>
     </message>
     <message>
-        <location filename="../ui/qml/Pages2/PageSettingsSplitTunneling.qml" line="201"/>
+        <location filename="../ui/qml/Pages2/PageSettingsSplitTunneling.qml" line="208"/>
         <source>Cancel</source>
         <translation>取消</translation>
     </message>
     <message>
-        <location filename="../ui/qml/Pages2/PageSettingsSplitTunneling.qml" line="248"/>
+        <location filename="../ui/qml/Pages2/PageSettingsSplitTunneling.qml" line="255"/>
         <source>Site or IP</source>
         <translation>网站或IP地址</translation>
     </message>
     <message>
-        <location filename="../ui/qml/Pages2/PageSettingsSplitTunneling.qml" line="292"/>
+        <location filename="../ui/qml/Pages2/PageSettingsSplitTunneling.qml" line="299"/>
         <source>Import/Export Sites</source>
         <translation>导入/导出网站</translation>
     </message>
     <message>
-        <location filename="../ui/qml/Pages2/PageSettingsSplitTunneling.qml" line="298"/>
+        <location filename="../ui/qml/Pages2/PageSettingsSplitTunneling.qml" line="305"/>
         <source>Import</source>
         <translation>导入</translation>
     </message>
     <message>
-        <location filename="../ui/qml/Pages2/PageSettingsSplitTunneling.qml" line="310"/>
+        <location filename="../ui/qml/Pages2/PageSettingsSplitTunneling.qml" line="317"/>
         <source>Save site list</source>
         <translation>保存网址</translation>
     </message>
     <message>
-        <location filename="../ui/qml/Pages2/PageSettingsSplitTunneling.qml" line="317"/>
+        <location filename="../ui/qml/Pages2/PageSettingsSplitTunneling.qml" line="324"/>
         <source>Save sites</source>
         <translation>保存网址</translation>
     </message>
     <message>
-        <location filename="../ui/qml/Pages2/PageSettingsSplitTunneling.qml" line="318"/>
-        <location filename="../ui/qml/Pages2/PageSettingsSplitTunneling.qml" line="385"/>
-        <location filename="../ui/qml/Pages2/PageSettingsSplitTunneling.qml" line="400"/>
+        <location filename="../ui/qml/Pages2/PageSettingsSplitTunneling.qml" line="325"/>
+        <location filename="../ui/qml/Pages2/PageSettingsSplitTunneling.qml" line="392"/>
+        <location filename="../ui/qml/Pages2/PageSettingsSplitTunneling.qml" line="407"/>
         <source>Sites files (*.json)</source>
         <translation></translation>
     </message>
     <message>
-        <location filename="../ui/qml/Pages2/PageSettingsSplitTunneling.qml" line="375"/>
+        <location filename="../ui/qml/Pages2/PageSettingsSplitTunneling.qml" line="382"/>
         <source>Import a list of sites</source>
         <translation>导入网址列表</translation>
     </message>
     <message>
-        <location filename="../ui/qml/Pages2/PageSettingsSplitTunneling.qml" line="381"/>
+        <location filename="../ui/qml/Pages2/PageSettingsSplitTunneling.qml" line="388"/>
         <source>Replace site list</source>
         <translation>替换网址列表</translation>
     </message>
     <message>
-        <location filename="../ui/qml/Pages2/PageSettingsSplitTunneling.qml" line="384"/>
-        <location filename="../ui/qml/Pages2/PageSettingsSplitTunneling.qml" line="399"/>
+        <location filename="../ui/qml/Pages2/PageSettingsSplitTunneling.qml" line="391"/>
+        <location filename="../ui/qml/Pages2/PageSettingsSplitTunneling.qml" line="406"/>
         <source>Open sites file</source>
         <translation>打开网址文件</translation>
     </message>
     <message>
-        <location filename="../ui/qml/Pages2/PageSettingsSplitTunneling.qml" line="396"/>
+        <location filename="../ui/qml/Pages2/PageSettingsSplitTunneling.qml" line="403"/>
         <source>Add imported sites to existing ones</source>
         <translation>将导入的网址添加到现有网址中</translation>
     </message>
@@ -2879,16 +2867,6 @@
         <source>error 0x%1: %2</source>
         <translation>错误 0x%1: %2</translation>
     </message>
-    <message>
-        <location filename="../3rd/wireguard-tools/contrib/highlighter/gui/highlight.cpp" line="39"/>
-        <source>WireGuard Configuration Highlighter</source>
-        <translation type="unfinished"></translation>
-    </message>
-    <message>
-        <location filename="../3rd/wireguard-tools/contrib/highlighter/gui/highlight.cpp" line="82"/>
-        <source>&amp;Randomize colors</source>
-        <translation type="unfinished"></translation>
-    </message>
 </context>
 <context>
     <name>SelectLanguageDrawer</name>
@@ -3060,7 +3038,7 @@
 <context>
     <name>VpnConnection</name>
     <message>
-        <location filename="../vpnconnection.cpp" line="422"/>
+        <location filename="../vpnconnection.cpp" line="406"/>
         <source>Mbps</source>
         <translation></translation>
     </message>
