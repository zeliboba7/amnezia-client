#ifndef PAGES_H
#define PAGES_H

#include <QObject>
#include <QQmlEngine>

class PageType : public QObject
{
    Q_GADGET

public:
    enum Type {
        Basic,
        Proto,
        ShareProto,
        ClientInfo
    };
    Q_ENUM(Type)
};

namespace PageEnumNS
{
Q_NAMESPACE
enum class Page {Start = 0, NewServer, NewServerProtocols, Vpn,
           Wizard, WizardLow, WizardMedium, WizardHigh, WizardVpnMode, ServerConfiguringProgress,
           GeneralSettings, AppSettings, NetworkSettings, ServerSettings,
           ServerContainers, ServersList, ShareConnection,  Sites,
<<<<<<< HEAD
           ProtocolSettings, ProtocolShare, QrDecoder, QrDecoderIos, About, ViewConfig, AdvancedServerSettings,

           Test, WizardCredentials, WizardProtocols, WizardEasySetup};
=======
           ProtocolSettings, ProtocolShare, QrDecoder, QrDecoderIos, About, ViewConfig,
           AdvancedServerSettings, ClientManagement, ClientInfo};
>>>>>>> 10bca290
Q_ENUM_NS(Page)

static void declareQmlPageEnum() {
    qmlRegisterUncreatableMetaObject(
                PageEnumNS::staticMetaObject,
                "PageEnum",
                1, 0,
                "PageEnum",
                "Error: only enums"
                );
}

} // PAGES_H

#endif<|MERGE_RESOLUTION|>--- conflicted
+++ resolved
@@ -25,14 +25,10 @@
            Wizard, WizardLow, WizardMedium, WizardHigh, WizardVpnMode, ServerConfiguringProgress,
            GeneralSettings, AppSettings, NetworkSettings, ServerSettings,
            ServerContainers, ServersList, ShareConnection,  Sites,
-<<<<<<< HEAD
-           ProtocolSettings, ProtocolShare, QrDecoder, QrDecoderIos, About, ViewConfig, AdvancedServerSettings,
+           ProtocolSettings, ProtocolShare, QrDecoder, QrDecoderIos, About, ViewConfig,
+           AdvancedServerSettings, ClientManagement, ClientInfo
 
            Test, WizardCredentials, WizardProtocols, WizardEasySetup};
-=======
-           ProtocolSettings, ProtocolShare, QrDecoder, QrDecoderIos, About, ViewConfig,
-           AdvancedServerSettings, ClientManagement, ClientInfo};
->>>>>>> 10bca290
 Q_ENUM_NS(Page)
 
 static void declareQmlPageEnum() {
