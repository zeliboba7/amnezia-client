#include <QDebug>
#include <QDesktopServices>
#include <QFile>
#include <QHostInfo>

#include "SitesLogic.h"
#include "VpnLogic.h"
#include "utilities.h"
#include "vpnconnection.h"
#include <functional>

#include "../models/sites_model.h"
#include "../uilogic.h"

SitesLogic::SitesLogic(UiLogic *logic, QObject *parent)
    : PageLogicBase(logic, parent),
      m_labelSitesAddCustomText {},
      m_tableViewSitesModel { nullptr },
      m_lineEditSitesAddCustomText {}
{
    //    sitesModels.insert(Settings::VpnOnlyForwardSites, new SitesModel(m_settings, Settings::VpnOnlyForwardSites));
    //    sitesModels.insert(Settings::VpnAllExceptSites, new SitesModel(m_settings, Settings::VpnAllExceptSites));
}

void SitesLogic::onUpdatePage()
{
    Settings::RouteMode m = m_settings->routeMode();
    if (m == Settings::VpnAllSites)
        return;

    if (m == Settings::VpnOnlyForwardSites) {
        set_labelSitesAddCustomText(tr("These sites will be opened using VPN"));
    }
    if (m == Settings::VpnAllExceptSites) {
        set_labelSitesAddCustomText(tr("These sites will be excepted from VPN"));
    }

    set_tableViewSitesModel(sitesModels.value(m));
    //    sitesModels.value(m)->resetCache();
}

void SitesLogic::onPushButtonAddCustomSitesClicked()
{
    if (uiLogic()->pageLogic<VpnLogic>()->radioButtonVpnModeAllSitesChecked()) {
        return;
    }
    Settings::RouteMode mode = m_settings->routeMode();

    QString newSite = lineEditSitesAddCustomText();

    if (newSite.isEmpty())
        return;
    if (!newSite.contains("."))
        return;

    if (!Utils::ipAddressWithSubnetRegExp().exactMatch(newSite)) {
        // get domain name if it present
        newSite.replace("https://", "");
        newSite.replace("http://", "");
        newSite.replace("ftp://", "");

        newSite = newSite.split("/", Qt::SkipEmptyParts).first();
    }

    const auto &cbProcess = [this, mode](const QString &newSite, const QString &ip) {
        m_settings->addVpnSite(mode, newSite, ip);

        if (!ip.isEmpty()) {
<<<<<<< HEAD
            uiLogic()->m_vpnConnection->addRoutes(QStringList() << ip);
            uiLogic()->m_vpnConnection->flushDns();
        } else if (Utils::ipAddressWithSubnetRegExp().exactMatch(newSite)) {
            uiLogic()->m_vpnConnection->addRoutes(QStringList() << newSite);
            uiLogic()->m_vpnConnection->flushDns();
=======
            QMetaObject::invokeMethod(uiLogic()->m_vpnConnection, "addRoutes",
                                      Qt::QueuedConnection,
                                      Q_ARG(QStringList, QStringList() << ip));
        }
        else if (Utils::ipAddressWithSubnetRegExp().exactMatch(newSite)) {
            QMetaObject::invokeMethod(uiLogic()->m_vpnConnection, "addRoutes",
                                      Qt::QueuedConnection,
                                      Q_ARG(QStringList, QStringList() << newSite));
>>>>>>> 5510ff7d
        }

        QMetaObject::invokeMethod(uiLogic()->m_vpnConnection, "flushDns",
                                  Qt::QueuedConnection);

        onUpdatePage();
    };

    const auto &cbResolv = [this, cbProcess](const QHostInfo &hostInfo) {
        const QList<QHostAddress> &addresses = hostInfo.addresses();
        QString ipv4Addr;
        for (const QHostAddress &addr : hostInfo.addresses()) {
            if (addr.protocol() == QAbstractSocket::NetworkLayerProtocol::IPv4Protocol) {
                cbProcess(hostInfo.hostName(), addr.toString());
                break;
            }
        }
    };

    set_lineEditSitesAddCustomText("");

    if (Utils::ipAddressWithSubnetRegExp().exactMatch(newSite)) {
        cbProcess(newSite, "");
        return;
    } else {
        cbProcess(newSite, "");
        onUpdatePage();
        QHostInfo::lookupHost(newSite, this, cbResolv);
    }
}

void SitesLogic::onPushButtonSitesDeleteClicked(QStringList items)
{
    Settings::RouteMode mode = m_settings->routeMode();

    auto siteModel = qobject_cast<SitesModel *>(tableViewSitesModel());
    if (!siteModel || items.isEmpty()) {
        return;
    }

    QStringList sites;
    QStringList ips;

    for (const QString &s : items) {
        bool ok;
        int row = s.toInt(&ok);
        if (!ok || row < 0 || row >= siteModel->rowCount())
            return;
        //        sites.append(siteModel->data(row, 0).toString());

<<<<<<< HEAD
        if (uiLogic()->m_vpnConnection->connectionState() == Vpn::ConnectionState::Connected) {
            //            ips.append(siteModel->data(row, 1).toString());
=======
        if (uiLogic()->m_vpnConnection && uiLogic()->m_vpnConnection->connectionState() == VpnProtocol::Connected) {
            ips.append(siteModel->data(row, 1).toString());
>>>>>>> 5510ff7d
        }
    }

    m_settings->removeVpnSites(mode, sites);

<<<<<<< HEAD
    if (uiLogic()->m_vpnConnection->connectionState() == Vpn::ConnectionState::Connected) {
        uiLogic()->m_vpnConnection->deleteRoutes(ips);
        uiLogic()->m_vpnConnection->flushDns();
    }
=======
    QMetaObject::invokeMethod(uiLogic()->m_vpnConnection, "deleteRoutes",
                              Qt::QueuedConnection,
                              Q_ARG(QStringList, ips));

    QMetaObject::invokeMethod(uiLogic()->m_vpnConnection, "flushDns",
                              Qt::QueuedConnection);
>>>>>>> 5510ff7d

    onUpdatePage();
}

void SitesLogic::onPushButtonSitesImportClicked(const QString &fileName)
{
    QFile file(QUrl { fileName }.toLocalFile());
    if (!file.open(QIODevice::ReadOnly)) {
        qDebug() << "Can't open file " << QUrl { fileName }.toLocalFile();
        return;
    }

    Settings::RouteMode mode = m_settings->routeMode();

    QStringList ips;
    QMap<QString, QString> sites;

    while (!file.atEnd()) {
        QString line = file.readLine();
        QStringList line_ips;
        QStringList line_sites;

        int posDomain = 0;
        QRegExp domainRx = Utils::domainRegExp();
        while ((posDomain = domainRx.indexIn(line, posDomain)) != -1) {
            line_sites.append(domainRx.cap(0));
            posDomain += domainRx.matchedLength();
        }

        int posIp = 0;
        QRegExp ipRx = Utils::ipAddressWithSubnetRegExp();
        while ((posIp = ipRx.indexIn(line, posIp)) != -1) {
            line_ips.append(ipRx.cap(0));
            posIp += ipRx.matchedLength();
        }

        // domain regex cover ip regex, so remove ips from sites
        for (const QString &ip : line_ips) {
            line_sites.removeAll(ip);
        }

        if (line_sites.size() == 1 && line_ips.size() == 1) {
            sites.insert(line_sites.at(0), line_ips.at(0));
        } else if (line_sites.size() > 0 && line_ips.size() == 0) {
            for (const QString &site : line_sites) {
                sites.insert(site, "");
            }
        } else {
            for (const QString &site : line_sites) {
                sites.insert(site, "");
            }
            for (const QString &ip : line_ips) {
                ips.append(ip);
            }
        }
    }

    m_settings->addVpnIps(mode, ips);
    m_settings->addVpnSites(mode, sites);

    QMetaObject::invokeMethod(uiLogic()->m_vpnConnection, "addRoutes",
                              Qt::QueuedConnection,
                              Q_ARG(QStringList, ips));

    QMetaObject::invokeMethod(uiLogic()->m_vpnConnection, "flushDns",
                              Qt::QueuedConnection);

    onUpdatePage();
}

void SitesLogic::onPushButtonSitesExportClicked()
{
    Settings::RouteMode mode = m_settings->routeMode();

    QVariantMap sites = m_settings->vpnSites(mode);

    QString data;
    for (auto s : sites.keys()) {
        data += s + "\t" + sites.value(s).toString() + "\n";
    }
    uiLogic()->saveTextFile("Export Sites", "sites.txt", ".txt", data);
}<|MERGE_RESOLUTION|>--- conflicted
+++ resolved
@@ -66,13 +66,6 @@
         m_settings->addVpnSite(mode, newSite, ip);
 
         if (!ip.isEmpty()) {
-<<<<<<< HEAD
-            uiLogic()->m_vpnConnection->addRoutes(QStringList() << ip);
-            uiLogic()->m_vpnConnection->flushDns();
-        } else if (Utils::ipAddressWithSubnetRegExp().exactMatch(newSite)) {
-            uiLogic()->m_vpnConnection->addRoutes(QStringList() << newSite);
-            uiLogic()->m_vpnConnection->flushDns();
-=======
             QMetaObject::invokeMethod(uiLogic()->m_vpnConnection, "addRoutes",
                                       Qt::QueuedConnection,
                                       Q_ARG(QStringList, QStringList() << ip));
@@ -81,7 +74,6 @@
             QMetaObject::invokeMethod(uiLogic()->m_vpnConnection, "addRoutes",
                                       Qt::QueuedConnection,
                                       Q_ARG(QStringList, QStringList() << newSite));
->>>>>>> 5510ff7d
         }
 
         QMetaObject::invokeMethod(uiLogic()->m_vpnConnection, "flushDns",
@@ -132,31 +124,19 @@
             return;
         //        sites.append(siteModel->data(row, 0).toString());
 
-<<<<<<< HEAD
-        if (uiLogic()->m_vpnConnection->connectionState() == Vpn::ConnectionState::Connected) {
-            //            ips.append(siteModel->data(row, 1).toString());
-=======
         if (uiLogic()->m_vpnConnection && uiLogic()->m_vpnConnection->connectionState() == VpnProtocol::Connected) {
             ips.append(siteModel->data(row, 1).toString());
->>>>>>> 5510ff7d
         }
     }
 
     m_settings->removeVpnSites(mode, sites);
 
-<<<<<<< HEAD
-    if (uiLogic()->m_vpnConnection->connectionState() == Vpn::ConnectionState::Connected) {
-        uiLogic()->m_vpnConnection->deleteRoutes(ips);
-        uiLogic()->m_vpnConnection->flushDns();
-    }
-=======
     QMetaObject::invokeMethod(uiLogic()->m_vpnConnection, "deleteRoutes",
                               Qt::QueuedConnection,
                               Q_ARG(QStringList, ips));
 
     QMetaObject::invokeMethod(uiLogic()->m_vpnConnection, "flushDns",
                               Qt::QueuedConnection);
->>>>>>> 5510ff7d
 
     onUpdatePage();
 }
