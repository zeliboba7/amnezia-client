--- conflicted
+++ resolved
@@ -112,27 +112,15 @@
 
     progressBarFunc.setTextVisibleFunc(true);
     progressBarFunc.setTextFunc(QString("Configuring..."));
-<<<<<<< HEAD
 
     auto installAction = [this, containerConfig, &newContainerConfig]() {
-        return m_serverController->updateContainer(m_settings->serverCredentials(uiLogic()->selectedServerIndex),
-                                                   uiLogic()->selectedDockerContainer, containerConfig, newContainerConfig);
+        return m_serverController->updateContainer(m_settings->serverCredentials(uiLogic()->m_selectedServerIndex),
+                                                   uiLogic()->m_selectedDockerContainer, containerConfig, newContainerConfig);
     };
 
     ErrorCode e = uiLogic()->pageLogic<ServerConfiguringProgressLogic>()->doInstallAction(installAction, pageFunc, progressBarFunc,
                                                                                           saveButtonFunc, waitInfoFunc,
                                                                                           busyInfoFuncy, cancelButtonFunc);
-=======
-    ErrorCode e = uiLogic()->pageLogic<ServerConfiguringProgressLogic>()->doInstallAction([this, containerConfig, &newContainerConfig](){
-        return m_serverController->updateContainer(m_settings->serverCredentials(uiLogic()->m_selectedServerIndex),
-                                                   uiLogic()->m_selectedDockerContainer,
-                                                   containerConfig,
-                                                   newContainerConfig);
-    },
-    pageFunc, progressBarFunc,
-    saveButtonFunc, waitInfoFunc,
-    busyInfoFuncy, cancelButtonFunc);
->>>>>>> 1dd79d9e
 
     if (!e) {
         m_settings->setContainerConfig(uiLogic()->m_selectedServerIndex, uiLogic()->m_selectedDockerContainer, newContainerConfig);
