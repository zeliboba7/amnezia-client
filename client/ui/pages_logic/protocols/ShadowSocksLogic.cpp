#include "ShadowSocksLogic.h"

#include <functional>

#include "core/servercontroller.h"
#include "ui/pages_logic/ServerConfiguringProgressLogic.h"
#include "ui/uilogic.h"

using namespace amnezia;
using namespace PageEnumNS;

ShadowSocksLogic::ShadowSocksLogic(UiLogic *logic, QObject *parent):
    PageProtocolLogicBase(logic, parent),
    m_comboBoxCipherText{"chacha20-poly1305"},
    m_lineEditPortText{},
    m_pushButtonSaveVisible{false},
    m_progressBarResetVisible{false},
    m_lineEditPortEnabled{false},
    m_labelInfoVisible{true},
    m_labelInfoText{},
    m_progressBarResetValue{0},
    m_progressBarResetMaximium{100}
{

}

void ShadowSocksLogic::updateProtocolPage(const QJsonObject &ssConfig, DockerContainer container, bool haveAuthData)
{
    set_pageEnabled(haveAuthData);
    set_pushButtonSaveVisible(haveAuthData);
    set_progressBarResetVisible(haveAuthData);

    set_comboBoxCipherText(ssConfig.value(config_key::cipher).
                                          toString(protocols::shadowsocks::defaultCipher));

    set_lineEditPortText(ssConfig.value(config_key::port).
                                        toString(protocols::shadowsocks::defaultPort));

    set_lineEditPortEnabled(container == DockerContainer::ShadowSocks);
}

QJsonObject ShadowSocksLogic::getProtocolConfigFromPage(QJsonObject oldConfig)
{
    oldConfig.insert(config_key::cipher, comboBoxCipherText());
    oldConfig.insert(config_key::port, lineEditPortText());

    return oldConfig;
}

void ShadowSocksLogic::onPushButtonSaveClicked()
{
    QJsonObject protocolConfig = m_settings->protocolConfig(uiLogic()->m_selectedServerIndex, uiLogic()->m_selectedDockerContainer, Proto::ShadowSocks);
    protocolConfig = getProtocolConfigFromPage(protocolConfig);

    QJsonObject containerConfig = m_settings->containerConfig(uiLogic()->m_selectedServerIndex, uiLogic()->m_selectedDockerContainer);
    QJsonObject newContainerConfig = containerConfig;
    newContainerConfig.insert(ProtocolProps::protoToString(Proto::ShadowSocks), protocolConfig);
    ServerConfiguringProgressLogic::PageFunc pageFunc;
    pageFunc.setEnabledFunc = [this] (bool enabled) -> void {
        set_pageEnabled(enabled);
    };
    ServerConfiguringProgressLogic::ButtonFunc saveButtonFunc;
    saveButtonFunc.setVisibleFunc = [this] (bool visible) -> void {
        set_pushButtonSaveVisible(visible);
    };
    ServerConfiguringProgressLogic::LabelFunc waitInfoFunc;
    waitInfoFunc.setVisibleFunc = [this] (bool visible) -> void {
        set_labelInfoVisible(visible);
    };
    waitInfoFunc.setTextFunc = [this] (const QString& text) -> void {
        set_labelInfoText(text);
    };
    ServerConfiguringProgressLogic::ProgressFunc progressBarFunc;
    progressBarFunc.setVisibleFunc = [this] (bool visible) -> void {
        set_progressBarResetVisible(visible);
    };
    progressBarFunc.setValueFunc = [this] (int value) -> void {
        set_progressBarResetValue(value);
    };
    progressBarFunc.getValueFunc = [this] (void) -> int {
        return progressBarResetValue();
    };
    progressBarFunc.getMaximiumFunc = [this] (void) -> int {
        return progressBarResetMaximium();
    };
    progressBarFunc.setTextVisibleFunc = [this] (bool visible) -> void {
        set_progressBarTextVisible(visible);
    };
    progressBarFunc.setTextFunc = [this] (const QString& text) -> void {
        set_progressBarText(text);
    };

    ServerConfiguringProgressLogic::LabelFunc busyInfoFuncy;
    busyInfoFuncy.setTextFunc = [this] (const QString& text) -> void {
        set_labelServerBusyText(text);
    };
    busyInfoFuncy.setVisibleFunc = [this] (bool visible) -> void {
        set_labelServerBusyVisible(visible);
    };

    ServerConfiguringProgressLogic::ButtonFunc cancelButtonFunc;
    cancelButtonFunc.setVisibleFunc = [this] (bool visible) -> void {
        set_pushButtonCancelVisible(visible);
    };

    progressBarFunc.setTextVisibleFunc(true);
    progressBarFunc.setTextFunc(QString("Configuring..."));

    auto installAction = [this, containerConfig, &newContainerConfig]() {
<<<<<<< HEAD
        return m_serverController->updateContainer(m_settings->serverCredentials(uiLogic()->m_selectedServerIndex),
=======
        ServerController serverController(m_settings);
        return serverController.updateContainer(m_settings->serverCredentials(uiLogic()->m_selectedServerIndex),
>>>>>>> 2ca85c78
                                                   uiLogic()->m_selectedDockerContainer, containerConfig, newContainerConfig);
    };
    ErrorCode e = uiLogic()->pageLogic<ServerConfiguringProgressLogic>()->doInstallAction(installAction, pageFunc, progressBarFunc,
                                                                                          saveButtonFunc, waitInfoFunc,
                                                                                          busyInfoFuncy, cancelButtonFunc);

    if (!e) {
        m_settings->setContainerConfig(uiLogic()->m_selectedServerIndex, uiLogic()->m_selectedDockerContainer, newContainerConfig);
        m_settings->clearLastConnectionConfig(uiLogic()->m_selectedServerIndex, uiLogic()->m_selectedDockerContainer);
    }
    qDebug() << "Protocol saved with code:" << e << "for" << uiLogic()->m_selectedServerIndex << uiLogic()->m_selectedDockerContainer;
}

void ShadowSocksLogic::onPushButtonCancelClicked()
{
    emit uiLogic()->pageLogic<ServerConfiguringProgressLogic>()->cancelDoInstallAction(true);
}<|MERGE_RESOLUTION|>--- conflicted
+++ resolved
@@ -107,13 +107,9 @@
     progressBarFunc.setTextFunc(QString("Configuring..."));
 
     auto installAction = [this, containerConfig, &newContainerConfig]() {
-<<<<<<< HEAD
-        return m_serverController->updateContainer(m_settings->serverCredentials(uiLogic()->m_selectedServerIndex),
-=======
         ServerController serverController(m_settings);
         return serverController.updateContainer(m_settings->serverCredentials(uiLogic()->m_selectedServerIndex),
->>>>>>> 2ca85c78
-                                                   uiLogic()->m_selectedDockerContainer, containerConfig, newContainerConfig);
+                                                uiLogic()->m_selectedDockerContainer, containerConfig, newContainerConfig);
     };
     ErrorCode e = uiLogic()->pageLogic<ServerConfiguringProgressLogic>()->doInstallAction(installAction, pageFunc, progressBarFunc,
                                                                                           saveButtonFunc, waitInfoFunc,
