--- conflicted
+++ resolved
@@ -63,19 +63,7 @@
                         isDefault = true
 
                         menuContent.currentIndex = index
-<<<<<<< HEAD
                         containersDropDown.menu.close()
-
-
-                        if (needReconnected &&
-                                (ConnectionController.isConnected || ConnectionController.isConnectionInProgress)) {
-                            PageController.showNotificationMessage(qsTr("Reconnect via VPN Procotol: ") + name)
-                            PageController.goToPageHome()
-                            ConnectionController.openConnection()
-                        }
-=======
-                        containersDropDown.menuVisible = false
->>>>>>> 2a4cefb4
                     } else {
                         if (!isSupported && isInstalled) {
                             PageController.showErrorMessage(qsTr("The selected protocol is not supported on the current platform"))
