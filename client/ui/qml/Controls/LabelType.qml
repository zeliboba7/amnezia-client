<<<<<<< HEAD
import QtQuick
=======
import QtQuick 2.12
import "../Config"
>>>>>>> 3259e6f0

Text {
    id: root
    width: parent.width - 2 * GC.defaultMargin
    anchors.topMargin: 10

    font.family: "Lato"
    font.styleName: "normal"
    font.pixelSize: 16
    color: "#181922"
    horizontalAlignment: Text.AlignLeft
    verticalAlignment: Text.AlignVCenter
    wrapMode: Text.Wrap
}
<|MERGE_RESOLUTION|>--- conflicted
+++ resolved
@@ -1,9 +1,5 @@
-<<<<<<< HEAD
 import QtQuick
-=======
-import QtQuick 2.12
 import "../Config"
->>>>>>> 3259e6f0
 
 Text {
     id: root
