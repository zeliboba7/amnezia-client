import QtQuick
import QtQuick.Controls
import QtQuick.Layouts
import PageEnum 1.0
import "./"
import "../Controls"
import "../Config"

PageBase {
    id: root
    page: PageEnum.ServerSettings
    logic: ServerSettingsLogic

    enabled: ServerSettingsLogic.pageEnabled

    BackButton {
        id: back
    }

    Caption {
        id: caption
        text: qsTr("Server settings")
        anchors.horizontalCenter: parent.horizontalCenter
    }

    FlickableType {
        id: fl
        anchors.top: caption.bottom
        anchors.bottom: logo.top
        contentHeight: content.height

        ColumnLayout {
            id: content
            enabled: logic.pageEnabled
            anchors.top: parent.top
            anchors.left: parent.left
            anchors.right: parent.right
            anchors.rightMargin: 15

            LabelType {
                Layout.fillWidth: true
                font.pixelSize: 20
                horizontalAlignment: Text.AlignHCenter
                text: ServerSettingsLogic.labelCurrentVpnProtocolText
            }

            TextFieldType {
                Layout.fillWidth: true
                font.pixelSize: 20
                horizontalAlignment: Text.AlignHCenter
                text: ServerSettingsLogic.labelServerText
                readOnly: true
                background: Item {}
            }

            LabelType {
                Layout.fillWidth: true
                text: ServerSettingsLogic.labelWaitInfoText
                visible: ServerSettingsLogic.labelWaitInfoVisible
            }
            TextFieldType {
                Layout.fillWidth: true
                text: ServerSettingsLogic.lineEditDescriptionText
                onEditingFinished: {
                    ServerSettingsLogic.lineEditDescriptionText = text
                    ServerSettingsLogic.onLineEditDescriptionEditingFinished()
                }
            }

            BlueButtonType {
                text: qsTr("Protocols and Services")
                Layout.topMargin: 20
                Layout.fillWidth: true
                onClicked: {
                    UiLogic.goToPage(PageEnum.ServerContainers)
                }
            }
            BlueButtonType {
                Layout.fillWidth: true
                Layout.topMargin: 10
                text: qsTr("Share Server (FULL ACCESS)")
                visible: ServerSettingsLogic.pushButtonShareFullVisible
                onClicked: {
                    ServerSettingsLogic.onPushButtonShareFullClicked()
                }
            }

            BlueButtonType {
                Layout.topMargin: 60
<<<<<<< HEAD
                Layout.fillWidth: true
                text: qsTr("Clients Management")
                onClicked: {
                    UiLogic.goToPage(PageEnum.ClientManagement)
                }
            }
            BlueButtonType {
                Layout.fillWidth: true
                Layout.topMargin: 10
                text: ServerSettingsLogic.pushButtonClearText
                visible: ServerSettingsLogic.pushButtonClearVisible
=======
                text: ServerSettingsLogic.pushButtonClearClientCacheText
                visible: ServerSettingsLogic.pushButtonClearClientCacheVisible
>>>>>>> 9d01a52a
                onClicked: {
                    ServerSettingsLogic.onPushButtonClearClientCacheClicked()
                }
            }
            BlueButtonType {
                Layout.fillWidth: true
                Layout.topMargin: 10
                text: ServerSettingsLogic.pushButtonClearText
                visible: ServerSettingsLogic.pushButtonClearVisible
                onClicked: {
                    ServerSettingsLogic.onPushButtonClearServer()
                }
            }
            BlueButtonType {
                Layout.fillWidth: true
                Layout.topMargin: 10
                text: qsTr("Forget this server")
                onClicked: {
                    ServerSettingsLogic.onPushButtonForgetServer()
                }
            }

        }
    }


    Logo {
        id : logo
        anchors.bottom: parent.bottom
    }
}<|MERGE_RESOLUTION|>--- conflicted
+++ resolved
@@ -87,7 +87,6 @@
 
             BlueButtonType {
                 Layout.topMargin: 60
-<<<<<<< HEAD
                 Layout.fillWidth: true
                 text: qsTr("Clients Management")
                 onClicked: {
@@ -97,12 +96,8 @@
             BlueButtonType {
                 Layout.fillWidth: true
                 Layout.topMargin: 10
-                text: ServerSettingsLogic.pushButtonClearText
-                visible: ServerSettingsLogic.pushButtonClearVisible
-=======
                 text: ServerSettingsLogic.pushButtonClearClientCacheText
                 visible: ServerSettingsLogic.pushButtonClearClientCacheVisible
->>>>>>> 9d01a52a
                 onClicked: {
                     ServerSettingsLogic.onPushButtonClearClientCacheClicked()
                 }
