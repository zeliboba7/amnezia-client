--- conflicted
+++ resolved
@@ -125,13 +125,9 @@
                 }
             }
 
-<<<<<<< HEAD
             DividerType {
                 visible: !GC.isMobile()
             }
-=======
-            // DividerType {}
->>>>>>> 3836836c
         }
     }
 }