import QtQuick
import QtQuick.Controls
import QtQuick.Layouts
import QtQuick.Dialogs

import SortFilterProxyModel 0.2

import PageEnum 1.0
import ContainerProps 1.0

import "./"
import "../Controls2"
import "../Controls2/TextTypes"
import "../Components"

PageType {
    id: root

    enum ConfigType {
        AmneziaConnection,
        OpenVpn,
        WireGuard,
        ShadowSocks,
        Cloak
    }

    signal revokeConfig(int index)
    onRevokeConfig: function(index) {
        PageController.showBusyIndicator(true)
        ExportController.revokeConfig(index,
                                      ContainersModel.getCurrentlyProcessedContainerIndex(),
                                      ServersModel.getCurrentlyProcessedServerCredentials())
        PageController.showBusyIndicator(false)
    }

    Connections {
        target: ExportController

        function onGenerateConfig(type) {
            shareConnectionDrawer.headerText = qsTr("Connection to ") + serverSelector.text
            shareConnectionDrawer.configContentHeaderText = qsTr("File with connection settings to ") + serverSelector.text

            shareConnectionDrawer.needCloseButton = false

            shareConnectionDrawer.open()
            shareConnectionDrawer.contentVisible = false
            PageController.showBusyIndicator(true)

            switch (type) {
            case PageShare.ConfigType.AmneziaConnection: ExportController.generateConnectionConfig(clientNameTextField.textFieldText); break;
            case PageShare.ConfigType.OpenVpn: {
<<<<<<< HEAD
                ExportController.generateOpenVpnConfig(clientNameTextField.textFieldText)
=======
                ExportController.generateOpenVpnConfig()
>>>>>>> b897e710
                shareConnectionDrawer.configCaption = qsTr("Save OpenVPN config")
                shareConnectionDrawer.configExtension = ".ovpn"
                shareConnectionDrawer.configFileName = "amnezia_for_openvpn"
                break
            }
            case PageShare.ConfigType.WireGuard: {
<<<<<<< HEAD
                ExportController.generateWireGuardConfig(clientNameTextField.textFieldText)
=======
                ExportController.generateWireGuardConfig()
>>>>>>> b897e710
                shareConnectionDrawer.configCaption = qsTr("Save WireGuard config")
                shareConnectionDrawer.configExtension = ".conf"
                shareConnectionDrawer.configFileName = "amnezia_for_wireguard"
                break
            }
            case PageShare.ConfigType.ShadowSocks: {
                ExportController.generateShadowSocksConfig()
                shareConnectionDrawer.configCaption = qsTr("Save ShadowSocks config")
                shareConnectionDrawer.configExtension = ".json"
                shareConnectionDrawer.configFileName = "amnezia_for_shadowsocks"
                break
            }
            case PageShare.ConfigType.Cloak: {
                ExportController.generateCloakConfig()
                shareConnectionDrawer.configCaption = qsTr("Save Cloak config")
                shareConnectionDrawer.configExtension = ".json"
                shareConnectionDrawer.configFileName = "amnezia_for_cloak"
                break
            }
            }

            PageController.showBusyIndicator(false)

            shareConnectionDrawer.needCloseButton = true
            PageController.showTopCloseButton(true)

            shareConnectionDrawer.contentVisible = true
        }

        function onExportErrorOccurred(errorMessage) {
            shareConnectionDrawer.close()
            PageController.showErrorMessage(errorMessage)
        }
    }

    property bool isSearchBarVisible: false
    property bool showContent: false
    property bool shareButtonEnabled: true
    property list<QtObject> connectionTypesModel: [
        amneziaConnectionFormat
    ]

    QtObject {
        id: amneziaConnectionFormat
        property string name: qsTr("For the AmneziaVPN app")
        property var type: PageShare.ConfigType.AmneziaConnection
    }
    QtObject {
        id: openVpnConnectionFormat
        property string name: qsTr("OpenVpn native format")
        property var type: PageShare.ConfigType.OpenVpn
    }
    QtObject {
        id: wireGuardConnectionFormat
        property string name: qsTr("WireGuard native format")
        property var type: PageShare.ConfigType.WireGuard
    }
    QtObject {
        id: shadowSocksConnectionFormat
        property string name: qsTr("ShadowSocks native format")
        property var type: PageShare.ConfigType.ShadowSocks
    }
    QtObject {
        id: cloakConnectionFormat
        property string name: qsTr("Cloak native format")
        property var type: PageShare.ConfigType.Cloak
    }

    FlickableType {
        anchors.top: parent.top
        anchors.bottom: parent.bottom
        contentHeight: content.height

        ColumnLayout {
            id: content

            anchors.top: parent.top
            anchors.left: parent.left
            anchors.right: parent.right

            anchors.rightMargin: 16
            anchors.leftMargin: 16

            spacing: 0

            HeaderType {
                Layout.fillWidth: true
                Layout.topMargin: 24

                headerText: qsTr("Share VPN Access")

                actionButtonImage: "qrc:/images/controls/more-vertical.svg"
                actionButtonFunction: function() {
                    shareFullAccessDrawer.open()
                }

                DrawerType {
                    id: shareFullAccessDrawer

                    width: root.width
                    height: root.height * 0.45


                    ColumnLayout {
                        anchors.top: parent.top
                        anchors.left: parent.left
                        anchors.right: parent.right
                        anchors.topMargin: 16

                        spacing: 0

                        Header2Type {
                            Layout.fillWidth: true
                            Layout.bottomMargin: 16
                            Layout.leftMargin: 16
                            Layout.rightMargin: 16

                            headerText: qsTr("Share full access to the server and VPN")
                            descriptionText: qsTr("Use for your own devices, or share with those you trust to manage the server.")
                        }


                        LabelWithButtonType {
                            Layout.fillWidth: true

                            text: qsTr("Share")
                            rightImageSource: "qrc:/images/controls/chevron-right.svg"

                            clickedFunction: function() {
                                PageController.goToPage(PageEnum.PageShareFullAccess)
                                shareFullAccessDrawer.close()
                            }
                        }
                    }
                }
            }

            Rectangle {
                id: accessTypeSelector

                property int currentIndex

                Layout.topMargin: 32

                implicitWidth: accessTypeSelectorContent.implicitWidth
                implicitHeight: accessTypeSelectorContent.implicitHeight

                color: "#1C1D21"
                radius: 16

                RowLayout {
                    id: accessTypeSelectorContent

                    spacing: 0

                    HorizontalRadioButton {
                        checked: accessTypeSelector.currentIndex === 0

                        implicitWidth: (root.width - 32) / 2
                        text: qsTr("Connection")

                        onClicked: {
                            accessTypeSelector.currentIndex = 0
                        }
                    }

                    HorizontalRadioButton {
                        checked: accessTypeSelector.currentIndex === 1

                        implicitWidth: (root.width - 32) / 2
                        text: qsTr("Users")

                        onClicked: {
                            accessTypeSelector.currentIndex = 1
                            PageController.showBusyIndicator(true)
                            ExportController.updateClientManagementModel(ContainersModel.getCurrentlyProcessedContainerIndex(),
                                                                         ServersModel.getCurrentlyProcessedServerCredentials())
                            PageController.showBusyIndicator(false)
                        }
                    }
                }
            }

            ParagraphTextType {
                Layout.fillWidth: true
                Layout.topMargin: 24
                Layout.bottomMargin: 24

                visible: accessTypeSelector.currentIndex === 0

                text: qsTr("Share VPN access without the ability to manage the server")
                color: "#878B91"
            }

            TextFieldWithHeaderType {
                id: clientNameTextField
                Layout.fillWidth: true
                Layout.topMargin: 16

                visible: accessTypeSelector.currentIndex === 0

                headerText: qsTr("User name")
                textFieldText: "New client"

                checkEmptyText: true
            }

            DropDownType {
                id: serverSelector

                signal severSelectorIndexChanged
                property int currentIndex: -1

                Layout.fillWidth: true
                Layout.topMargin: 16

                drawerHeight: 0.4375

                descriptionText: qsTr("Server")
                headerText: qsTr("Server")

                listView: ListViewWithRadioButtonType {
                    id: serverSelectorListView

                    rootWidth: root.width
                    imageSource: "qrc:/images/controls/check.svg"

                    model: SortFilterProxyModel {
                        id: proxyServersModel
                        sourceModel: ServersModel
                        filters: [
                            ValueFilter {
                                roleName: "hasWriteAccess"
                                value: true
                            }
                        ]
                    }

                    clickedFunction: function() {
                        handler()

                        if (serverSelector.currentIndex !== serverSelectorListView.currentIndex) {
                            serverSelector.currentIndex = serverSelectorListView.currentIndex
                            serverSelector.severSelectorIndexChanged()
                        }

                        serverSelector.menuVisible = false
                    }

                    Component.onCompleted: {
                        serverSelectorListView.currentIndex = ServersModel.isDefaultServerHasWriteAccess() ?
                                    proxyServersModel.mapFromSource(ServersModel.defaultIndex) : 0
                        serverSelectorListView.triggerCurrentItem()
                    }

                    function handler() {
                        serverSelector.text = selectedText
                        ServersModel.currentlyProcessedIndex = proxyServersModel.mapToSource(currentIndex)
                    }
                }
            }

            DropDownType {
                id: protocolSelector

                Layout.fillWidth: true
                Layout.topMargin: 16

                drawerHeight: 0.5

                descriptionText: qsTr("Protocol")
                headerText: qsTr("Protocol")

                listView: ListViewWithRadioButtonType {
                    id: protocolSelectorListView

                    rootWidth: root.width
                    imageSource: "qrc:/images/controls/check.svg"

                    model: SortFilterProxyModel {
                        id: proxyContainersModel
                        sourceModel: ContainersModel
                        filters: [
                            ValueFilter {
                                roleName: "isInstalled"
                                value: true
                            },
                            ValueFilter {
                                roleName: "isShareable"
                                value: true
                            }
                        ]
                    }

                    currentIndex: 0

                    clickedFunction: function() {
                        protocolSelectorListView.currentItem.y

                        handler()

                        protocolSelector.menuVisible = false
                    }

                    Connections {
                        target: serverSelector

                        function onSeverSelectorIndexChanged() {
                            protocolSelectorListView.currentIndex = proxyContainersModel.mapFromSource(ContainersModel.getDefaultContainer())
                            protocolSelectorListView.triggerCurrentItem()
                        }
                    }

                    function handler() {
                        if (!proxyContainersModel.count) {
                            root.shareButtonEnabled = false
                            return
                        } else {
                            root.shareButtonEnabled = true
                        }

                        protocolSelector.text = selectedText

                        ContainersModel.setCurrentlyProcessedContainerIndex(proxyContainersModel.mapToSource(currentIndex))

                        fillConnectionTypeModel()

                        if (accessTypeSelector.currentIndex === 1) {
                            PageController.showBusyIndicator(true)
                            ExportController.updateClientManagementModel(ContainersModel.getCurrentlyProcessedContainerIndex(),
                                                                         ServersModel.getCurrentlyProcessedServerCredentials())
                            PageController.showBusyIndicator(false)
                        }
                    }

                    function fillConnectionTypeModel() {
                        root.connectionTypesModel = [amneziaConnectionFormat]

                        var index = proxyContainersModel.mapToSource(currentIndex)

                        if (index === ContainerProps.containerFromString("amnezia-openvpn")) {
                            root.connectionTypesModel.push(openVpnConnectionFormat)
                        } else if (index === ContainerProps.containerFromString("amnezia-wireguard")) {
                            root.connectionTypesModel.push(wireGuardConnectionFormat)
                        } else if (index === ContainerProps.containerFromString("amnezia-shadowsocks")) {
                            root.connectionTypesModel.push(openVpnConnectionFormat)
                            root.connectionTypesModel.push(shadowSocksConnectionFormat)
                        } else if (index === ContainerProps.containerFromString("amnezia-openvpn-cloak")) {
                            root.connectionTypesModel.push(openVpnConnectionFormat)
                            root.connectionTypesModel.push(shadowSocksConnectionFormat)
                            root.connectionTypesModel.push(cloakConnectionFormat)
                        }
                    }
                }
            }

            DropDownType {
                id: exportTypeSelector

                property int currentIndex: 0

                Layout.fillWidth: true
                Layout.topMargin: 16

                drawerHeight: 0.4375

                visible: accessTypeSelector.currentIndex === 0
                enabled: root.connectionTypesModel.length > 1

                descriptionText: qsTr("Connection format")
                headerText: qsTr("Connection format")

                listView: ListViewWithRadioButtonType {
                    onCurrentIndexChanged: {
                        exportTypeSelector.currentIndex = currentIndex
                        exportTypeSelector.text = selectedText
                    }

                    rootWidth: root.width

                    imageSource: "qrc:/images/controls/check.svg"

                    model: root.connectionTypesModel
                    currentIndex: 0

                    clickedFunction: function() {
                        exportTypeSelector.text = selectedText
                        exportTypeSelector.currentIndex = currentIndex
                        exportTypeSelector.menuVisible = false
                    }

                    Component.onCompleted: {
                        exportTypeSelector.text = selectedText
                        exportTypeSelector.currentIndex = currentIndex
                    }
                }
            }

            ShareConnectionDrawer {
                id: shareConnectionDrawer
            }

            BasicButtonType {
                Layout.fillWidth: true
                Layout.topMargin: 40

                enabled: shareButtonEnabled
                visible: accessTypeSelector.currentIndex === 0

                text: qsTr("Share")
                imageSource: "qrc:/images/controls/share-2.svg"

                onClicked: {
                    ExportController.generateConfig(root.connectionTypesModel[exportTypeSelector.currentIndex].type)
                }
            }

            Header2Type {
                Layout.fillWidth: true
                Layout.topMargin: 24
                Layout.bottomMargin: 16

                visible: accessTypeSelector.currentIndex === 1 && !root.isSearchBarVisible

                headerText: qsTr("Users")
                actionButtonImage: "qrc:/images/controls/search.svg"
                actionButtonFunction: function() {
                    root.isSearchBarVisible = true
                }
            }

            RowLayout {
                Layout.topMargin: 24
                Layout.bottomMargin: 16
                visible: accessTypeSelector.currentIndex === 1 && root.isSearchBarVisible

                TextFieldWithHeaderType {
                    id: searchTextField
                    Layout.fillWidth: true

                    textFieldPlaceholderText: qsTr("Search")
                }

                ImageButtonType {
                    image: "qrc:/images/controls/close.svg"
                    imageColor: "#D7D8DB"

                    onClicked: function() {
                        root.isSearchBarVisible = false
                        searchTextField.textFieldText = ""
                    }
                }
            }

            ListView {
                id: clientsListView
                Layout.fillWidth: true
                Layout.preferredHeight: childrenRect.height

                visible: accessTypeSelector.currentIndex === 1

                model: SortFilterProxyModel {
                    id: proxyClientManagementModel
                    sourceModel: ClientManagementModel
                    filters: RegExpFilter {
                        roleName: "clientName"
                        pattern: ".*" + searchTextField.textFieldText + ".*"
                        caseSensitivity: Qt.CaseInsensitive
                    }
                }

                clip: true
                interactive: false

                delegate: Item {
                    implicitWidth: clientsListView.width
                    implicitHeight: delegateContent.implicitHeight

                    ColumnLayout {
                        id: delegateContent

                        anchors.top: parent.top
                        anchors.left: parent.left
                        anchors.right: parent.right

                        anchors.rightMargin: -16
                        anchors.leftMargin: -16

                        LabelWithButtonType {
                            Layout.fillWidth: true

                            text: clientName
                            rightImageSource: "qrc:/images/controls/chevron-right.svg"

                            clickedFunction: function() {
                                clientInfoDrawer.open()
                            }
                        }

                        DividerType {}

                        DrawerType {
                            id: clientInfoDrawer

                            width: root.width
                            height: root.height * 0.5

                            ColumnLayout {
                                anchors.top: parent.top
                                anchors.left: parent.left
                                anchors.right: parent.right
                                anchors.topMargin: 16
                                anchors.leftMargin: 16
                                anchors.rightMargin: 16

                                spacing: 8

                                Header2Type {
                                    Layout.fillWidth: true
                                    Layout.bottomMargin: 24

                                    headerText: clientName
                                    descriptionText: serverSelector.text
                                }

                                BasicButtonType {
                                    Layout.fillWidth: true
                                    Layout.topMargin: 24

                                    defaultColor: "transparent"
                                    hoveredColor: Qt.rgba(1, 1, 1, 0.08)
                                    pressedColor: Qt.rgba(1, 1, 1, 0.12)
                                    disabledColor: "#878B91"
                                    textColor: "#D7D8DB"
                                    borderWidth: 1

                                    text: qsTr("Rename")

                                    onClicked: function() {
                                        clientNameEditDrawer.open()
                                    }

                                    DrawerType {
                                        id: clientNameEditDrawer

                                        width: root.width
                                        height: root.height * 0.35

                                        onVisibleChanged: {
                                            if (clientNameEditDrawer.visible) {
                                                clientNameEditor.textField.forceActiveFocus()
                                            }
                                        }

                                        ColumnLayout {
                                            anchors.top: parent.top
                                            anchors.left: parent.left
                                            anchors.right: parent.right
                                            anchors.topMargin: 16
                                            anchors.leftMargin: 16
                                            anchors.rightMargin: 16

                                            TextFieldWithHeaderType {
                                                id: clientNameEditor
                                                Layout.fillWidth: true
                                                headerText: qsTr("Client name")
                                                textFieldText: clientName
                                                textField.maximumLength: 30
                                            }

                                            BasicButtonType {
                                                Layout.fillWidth: true

                                                text: qsTr("Save")

                                                onClicked: {
                                                    if (clientNameEditor.textFieldText !== clientName) {
                                                        PageController.showBusyIndicator(true)
                                                        ExportController.renameClient(index,
                                                                                      clientNameEditor.textFieldText,
                                                                                      ContainersModel.getCurrentlyProcessedContainerIndex(),
                                                                                      ServersModel.getCurrentlyProcessedServerCredentials())
                                                        PageController.showBusyIndicator(false)
                                                        clientNameEditDrawer.close()
                                                    }
                                                }
                                            }
                                        }
                                    }
                                }

                                BasicButtonType {
                                    Layout.fillWidth: true

                                    defaultColor: "transparent"
                                    hoveredColor: Qt.rgba(1, 1, 1, 0.08)
                                    pressedColor: Qt.rgba(1, 1, 1, 0.12)
                                    disabledColor: "#878B91"
                                    textColor: "#D7D8DB"
                                    borderWidth: 1

                                    text: qsTr("Revoke")

                                    onClicked: function() {
                                        questionDrawer.headerText = qsTr("Revoke the config for a user - ") + clientName + "?"
                                        questionDrawer.descriptionText = qsTr("The user will no longer be able to connect to your server.")
                                        questionDrawer.yesButtonText = qsTr("Continue")
                                        questionDrawer.noButtonText = qsTr("Cancel")

                                        questionDrawer.yesButtonFunction = function() {
                                            questionDrawer.close()
                                            clientInfoDrawer.close()
                                            root.revokeConfig(index)
                                        }
                                        questionDrawer.noButtonFunction = function() {
                                            questionDrawer.close()
                                        }
                                        questionDrawer.open()
                                    }
                                }
                            }
                        }
                    }
                }
            }

            QuestionDrawer {
                id: questionDrawer
            }
        }
    }
    MouseArea {
        anchors.fill: parent
        onPressed: function(mouse) {
            forceActiveFocus()
            mouse.accepted = false
        }
    }
}<|MERGE_RESOLUTION|>--- conflicted
+++ resolved
@@ -49,22 +49,14 @@
             switch (type) {
             case PageShare.ConfigType.AmneziaConnection: ExportController.generateConnectionConfig(clientNameTextField.textFieldText); break;
             case PageShare.ConfigType.OpenVpn: {
-<<<<<<< HEAD
                 ExportController.generateOpenVpnConfig(clientNameTextField.textFieldText)
-=======
-                ExportController.generateOpenVpnConfig()
->>>>>>> b897e710
                 shareConnectionDrawer.configCaption = qsTr("Save OpenVPN config")
                 shareConnectionDrawer.configExtension = ".ovpn"
                 shareConnectionDrawer.configFileName = "amnezia_for_openvpn"
                 break
             }
             case PageShare.ConfigType.WireGuard: {
-<<<<<<< HEAD
                 ExportController.generateWireGuardConfig(clientNameTextField.textFieldText)
-=======
-                ExportController.generateWireGuardConfig()
->>>>>>> b897e710
                 shareConnectionDrawer.configCaption = qsTr("Save WireGuard config")
                 shareConnectionDrawer.configExtension = ".conf"
                 shareConnectionDrawer.configFileName = "amnezia_for_wireguard"
