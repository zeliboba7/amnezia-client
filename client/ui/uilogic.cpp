#include <QApplication>
#include <QClipboard>
#include <QDebug>
#include <QDesktopServices>
#include <QFile>
#include <QHostInfo>
#include <QItemSelectionModel>
#include <QJsonDocument>
#include <QJsonObject>
#include <QKeyEvent>
#include <QMenu>
#include <QMetaEnum>
#include <QSysInfo>
#include <QThread>
#include <QTimer>
#include <QQmlFile>
#include <QMetaObject>
#include <QStandardPaths>

#include "amnezia_application.h"

#include "configurators/cloak_configurator.h"
#include "configurators/vpn_configurator.h"
#include "configurators/openvpn_configurator.h"
#include "configurators/shadowsocks_configurator.h"
#include "configurators/ssh_configurator.h"

#include "core/servercontroller.h"
#include "core/server_defs.h"
#include "core/errorstrings.h"

#include "containers/containers_defs.h"

#include "ui/qautostart.h"

#include "logger.h"
#include "defines.h"
#include "uilogic.h"
#include "utilities.h"
#include "vpnconnection.h"
#include <functional>

#if defined Q_OS_MAC || defined Q_OS_LINUX
#include "ui/macos_util.h"
#endif

#ifdef Q_OS_ANDROID
#include "platforms/android/android_controller.h"
#endif

#include "platforms/ios/MobileUtils.h"

#include "pages_logic/AppSettingsLogic.h"
#include "pages_logic/GeneralSettingsLogic.h"
#include "pages_logic/NetworkSettingsLogic.h"
#include "pages_logic/NewServerProtocolsLogic.h"
#include "pages_logic/QrDecoderLogic.h"
#include "pages_logic/ServerConfiguringProgressLogic.h"
#include "pages_logic/ServerListLogic.h"
#include "pages_logic/ServerSettingsLogic.h"
#include "pages_logic/ServerContainersLogic.h"
#include "pages_logic/ShareConnectionLogic.h"
#include "pages_logic/SitesLogic.h"
#include "pages_logic/StartPageLogic.h"
#include "pages_logic/ViewConfigLogic.h"
#include "pages_logic/VpnLogic.h"
#include "pages_logic/WizardLogic.h"
#include "pages_logic/AdvancedServerSettingsLogic.h"
#include "pages_logic/ClientManagementLogic.h"
#include "pages_logic/ClientInfoLogic.h"

#include "pages_logic/protocols/CloakLogic.h"
#include "pages_logic/protocols/OpenVpnLogic.h"
#include "pages_logic/protocols/ShadowSocksLogic.h"
#include "pages_logic/protocols/OtherProtocolsLogic.h"
#include "pages_logic/protocols/WireGuardLogic.h"

using namespace amnezia;
using namespace PageEnumNS;

UiLogic::UiLogic(std::shared_ptr<Settings> settings, std::shared_ptr<VpnConfigurator> configurator,
    QObject *parent) :
    QObject(parent),
    m_settings(settings),
    m_configurator(configurator)
{
    m_containersModel = new ContainersModel(settings, this);
    m_protocolsModel = new ProtocolsModel(settings, this);
<<<<<<< HEAD
    m_clientManagementModel = new ClientManagementModel(this);
    m_vpnConnection = new VpnConnection(settings, configurator, serverController);
=======
    m_vpnConnection = new VpnConnection(settings, configurator);
>>>>>>> 2ca85c78
    m_vpnConnection->moveToThread(&m_vpnConnectionThread);
    m_vpnConnectionThread.start();


    m_protocolLogicMap.insert(Proto::OpenVpn, new OpenVpnLogic(this));
    m_protocolLogicMap.insert(Proto::ShadowSocks, new ShadowSocksLogic(this));
    m_protocolLogicMap.insert(Proto::Cloak, new CloakLogic(this));
    m_protocolLogicMap.insert(Proto::WireGuard, new WireGuardLogic(this));

    m_protocolLogicMap.insert(Proto::Dns, new OtherProtocolsLogic(this));
    m_protocolLogicMap.insert(Proto::Sftp, new OtherProtocolsLogic(this));
    m_protocolLogicMap.insert(Proto::TorWebSite, new OtherProtocolsLogic(this));

}

UiLogic::~UiLogic()
{
    emit hide();

#ifdef AMNEZIA_DESKTOP
    if (m_vpnConnection->connectionState() != VpnProtocol::VpnConnectionState::Disconnected) {
        m_vpnConnection->disconnectFromVpn();
        for (int i = 0; i < 50; i++) {
            qApp->processEvents(QEventLoop::ExcludeUserInputEvents);
            QThread::msleep(100);
            if (m_vpnConnection->isDisconnected()) {
                break;
            }
        }
    }
#endif

    m_vpnConnection->deleteLater();
    m_vpnConnectionThread.quit();
    m_vpnConnectionThread.wait(3000);

    qDebug() << "Application closed";
}

void UiLogic::initalizeUiLogic()
{
#ifdef Q_OS_ANDROID
    connect(AndroidController::instance(), &AndroidController::initialized, [this](bool status, bool connected, const QDateTime& connectionDate) {
        if (connected) {
            pageLogic<VpnLogic>()->onConnectionStateChanged(VpnProtocol::Connected);
            m_vpnConnection->restoreConnection();
        }
    });
    if (!AndroidController::instance()->initialize(pageLogic<StartPageLogic>())) {
         qCritical() << QString("Init failed") ;
         emit VpnProtocol::Error;
         return;
    }
#endif

    m_notificationHandler = NotificationHandler::create(qmlRoot());

    connect(m_vpnConnection, &VpnConnection::connectionStateChanged, m_notificationHandler, &NotificationHandler::setConnectionState);
    connect(m_notificationHandler, &NotificationHandler::raiseRequested, this, &UiLogic::raise);
    connect(m_notificationHandler, &NotificationHandler::connectRequested, pageLogic<VpnLogic>(), &VpnLogic::onConnect);
    connect(m_notificationHandler, &NotificationHandler::disconnectRequested, pageLogic<VpnLogic>(), &VpnLogic::onDisconnect);

    if (m_settings->serversCount() > 0) {
        if (m_settings->defaultServerIndex() < 0) m_settings->setDefaultServer(0);
        emit goToPage(Page::Vpn, true, false);
    }
    else {
        emit goToPage(Page::Start, true, false);
    }

    m_selectedServerIndex = m_settings->defaultServerIndex();

    qInfo().noquote() << QString("Started %1 version %2").arg(APPLICATION_NAME).arg(APP_VERSION);
    qInfo().noquote() << QString("%1 (%2)").arg(QSysInfo::prettyProductName()).arg(QSysInfo::currentCpuArchitecture());
}

void UiLogic::showOnStartup()
{
    if (! m_settings->isStartMinimized()) {
        emit show();
    }
    else {
#ifdef Q_OS_WIN
        emit hide();
#elif defined Q_OS_MACX
    // TODO: fix: setDockIconVisible(false);
#endif
    }
}

void UiLogic::onUpdateAllPages()
{
    for (auto logic : m_logicMap) {
        logic->onUpdatePage();
    }
}

void UiLogic::keyPressEvent(Qt::Key key)
{
    switch (key) {
    case Qt::Key_AsciiTilde:
    case Qt::Key_QuoteLeft: emit toggleLogPanel();
        break;
    case Qt::Key_L: Logger::openLogsFolder();
        break;
    case Qt::Key_K: Logger::openServiceLogsFolder();
        break;
#ifdef QT_DEBUG
    case Qt::Key_Q:
        qApp->quit();
        break;
    case Qt::Key_H:
        m_selectedServerIndex = m_settings->defaultServerIndex();
        m_selectedDockerContainer = m_settings->defaultContainer(m_selectedServerIndex);

        //updateSharingPage(selectedServerIndex, m_settings->serverCredentials(selectedServerIndex), selectedDockerContainer);
        emit goToPage(Page::ShareConnection);
        break;
#endif
    case Qt::Key_C:
        qDebug().noquote() << "Def server" << m_settings->defaultServerIndex() << m_settings->defaultContainerName(m_settings->defaultServerIndex());
        qDebug().noquote() << QJsonDocument(m_settings->defaultServer()).toJson();
        break;
    case Qt::Key_A:
        emit goToPage(Page::Start);
        break;
    case Qt::Key_S:
        m_selectedServerIndex = m_settings->defaultServerIndex();
        emit goToPage(Page::ServerSettings);
        break;
    case Qt::Key_P:
        onGotoCurrentProtocolsPage();
        break;
    case Qt::Key_T:
        m_configurator->sshConfigurator->openSshTerminal(m_settings->serverCredentials(m_settings->defaultServerIndex()));
        break;
    case Qt::Key_Escape:
        if (currentPage() == Page::Vpn) break;
        if (currentPage() == Page::ServerConfiguringProgress) break;
    case Qt::Key_Back:

//        if (currentPage() == Page::Start && pagesStack.size() < 2) break;
//        if (currentPage() == Page::Sites &&
//                ui->tableView_sites->selectionModel()->selection().indexes().size() > 0) {
//            ui->tableView_sites->clearSelection();
//            break;
//        }

            emit closePage();
        //}
    default:
        ;
    }
}

void UiLogic::onCloseWindow()
{
#ifdef Q_OS_ANDROID
    qApp->quit();
#else
    if (m_settings->serversCount() == 0)
    {
        qApp->quit();
    } else {
        emit hide();
    }
#endif
}

QString UiLogic::containerName(int container)
{
    return ContainerProps::containerHumanNames().value(static_cast<DockerContainer>(container));
}

QString UiLogic::containerDesc(int container)
{
    return ContainerProps::containerDescriptions().value(static_cast<DockerContainer>(container));

}

void UiLogic::onGotoCurrentProtocolsPage()
{
    m_selectedServerIndex = m_settings->defaultServerIndex();
    m_selectedDockerContainer = m_settings->defaultContainer(m_selectedServerIndex);
    emit goToPage(Page::ServerContainers);
}

void UiLogic::installServer(QPair<DockerContainer, QJsonObject> &container)
{
    emit goToPage(Page::ServerConfiguringProgress);
    QEventLoop loop;
    QTimer::singleShot(500, &loop, SLOT(quit()));
    loop.exec();
    qApp->processEvents();

    ServerConfiguringProgressLogic::PageFunc pageFunc;
    pageFunc.setEnabledFunc = [this] (bool enabled) -> void {
        pageLogic<ServerConfiguringProgressLogic>()->set_pageEnabled(enabled);
    };

    ServerConfiguringProgressLogic::ButtonFunc noButton;

    ServerConfiguringProgressLogic::LabelFunc waitInfoFunc;
    waitInfoFunc.setTextFunc = [this] (const QString& text) -> void {
        pageLogic<ServerConfiguringProgressLogic>()->set_labelWaitInfoText(text);
    };
    waitInfoFunc.setVisibleFunc = [this] (bool visible) -> void {
        pageLogic<ServerConfiguringProgressLogic>()->set_labelWaitInfoVisible(visible);
    };

    ServerConfiguringProgressLogic::ProgressFunc progressBarFunc;
    progressBarFunc.setVisibleFunc = [this] (bool visible) -> void {
        pageLogic<ServerConfiguringProgressLogic>()->set_progressBarVisible(visible);
    };
    progressBarFunc.setValueFunc = [this] (int value) -> void {
        pageLogic<ServerConfiguringProgressLogic>()->set_progressBarValue(value);
    };
    progressBarFunc.getValueFunc = [this] (void) -> int {
        return pageLogic<ServerConfiguringProgressLogic>()->progressBarValue();
    };
    progressBarFunc.getMaximiumFunc = [this] (void) -> int {
        return pageLogic<ServerConfiguringProgressLogic>()->progressBarMaximium();
    };
    progressBarFunc.setTextVisibleFunc = [this] (bool visible) -> void {
        pageLogic<ServerConfiguringProgressLogic>()->set_progressBarTextVisible(visible);
    };
    progressBarFunc.setTextFunc = [this] (const QString& text) -> void {
        pageLogic<ServerConfiguringProgressLogic>()->set_progressBarText(text);
    };

    ServerConfiguringProgressLogic::LabelFunc busyInfoFunc;
    busyInfoFunc.setTextFunc = [this] (const QString& text) -> void {
        pageLogic<ServerConfiguringProgressLogic>()->set_labelServerBusyText(text);
    };
    busyInfoFunc.setVisibleFunc = [this] (bool visible) -> void {
        pageLogic<ServerConfiguringProgressLogic>()->set_labelServerBusyVisible(visible);
    };

    ServerConfiguringProgressLogic::ButtonFunc cancelButtonFunc;
    cancelButtonFunc.setVisibleFunc = [this] (bool visible) -> void {
        pageLogic<ServerConfiguringProgressLogic>()->set_pushButtonCancelVisible(visible);
    };

    bool isServerCreated = false;
    ErrorCode errorCode = addAlreadyInstalledContainersGui(isServerCreated);
    if (errorCode == ErrorCode::NoError) {
        if (!isContainerAlreadyAddedToGui(container.first)) {
            progressBarFunc.setTextFunc(QString("Installing %1").arg(ContainerProps::containerToString(container.first)));
            auto installAction = [&] () {
                ServerController serverController(m_settings);
                return serverController.setupContainer(m_installCredentials, container.first, container.second);
            };
            errorCode = pageLogic<ServerConfiguringProgressLogic>()->doInstallAction(installAction, pageFunc, progressBarFunc,
                                                                                     noButton, waitInfoFunc,
                                                                                     busyInfoFunc, cancelButtonFunc);
            if (errorCode == ErrorCode::NoError) {
                if (!isServerCreated) {
                    QJsonObject server;
                    server.insert(config_key::hostName, m_installCredentials.hostName);
                    server.insert(config_key::userName, m_installCredentials.userName);
                    server.insert(config_key::password, m_installCredentials.password);
                    server.insert(config_key::port, m_installCredentials.port);
                    server.insert(config_key::description, m_settings->nextAvailableServerName());

                    server.insert(config_key::containers, QJsonArray{container.second});
                    server.insert(config_key::defaultContainer, ContainerProps::containerToString(container.first));

                    m_settings->addServer(server);
                    m_settings->setDefaultServer(m_settings->serversCount() - 1);
                } else {
                    m_settings->setContainerConfig(m_settings->serversCount() - 1, container.first, container.second);
                    m_settings->setDefaultContainer(m_settings->serversCount() - 1, container.first);
                }
                onUpdateAllPages();

                emit setStartPage(Page::Vpn);
                qApp->processEvents();
                return;
            }
        } else {
            onUpdateAllPages();
            emit showWarningMessage("Attention! The container you are trying to install is already installed on the server. "
                                    "All installed containers have been added to the application ");
            emit setStartPage(Page::Vpn);
            return;
        }
    }
    emit showWarningMessage(tr("Error occurred while configuring server.") + "\n" +
                            tr("Error message: ") + errorString(errorCode) + "\n" +
                            tr("See logs for details."));
    emit closePage();
}

PageProtocolLogicBase *UiLogic::protocolLogic(Proto p)
{
    PageProtocolLogicBase *logic = m_protocolLogicMap.value(p);
    if (logic) return logic;
    else {
        qCritical() << "UiLogic::protocolLogic Warning: logic missing for" << p;
        return new PageProtocolLogicBase(this);
    }
}

QObject *UiLogic::qmlRoot() const
{
    return m_qmlRoot;
}

void UiLogic::setQmlRoot(QObject *newQmlRoot)
{
    m_qmlRoot = newQmlRoot;
}

NotificationHandler *UiLogic::notificationHandler() const
{
    return m_notificationHandler;
}

void UiLogic::setQmlContextProperty(PageLogicBase *logic)
{
    amnApp->qmlEngine()->rootContext()->setContextProperty(logic->metaObject()->className(), logic);
}

PageEnumNS::Page UiLogic::currentPage()
{
    return static_cast<PageEnumNS::Page>(currentPageValue());
}

void UiLogic::saveTextFile(const QString& desc, const QString& suggestedName, QString ext, const QString& data)
{
#ifdef Q_OS_IOS
    shareTempFile(suggestedName, ext, data);
    return;
#endif

    ext.replace("*", "");
    QString docDir = QStandardPaths::writableLocation(QStandardPaths::DocumentsLocation);
    QUrl fileName;
#ifdef AMNEZIA_DESKTOP
    fileName = QFileDialog::getSaveFileUrl(nullptr, desc,
        QUrl::fromLocalFile(docDir + "/" + suggestedName), "*" + ext);
    if (fileName.isEmpty()) return;
    if (!fileName.toString().endsWith(ext)) fileName = QUrl(fileName.toString() + ext);
#elif defined Q_OS_ANDROID
    qDebug() << "UiLogic::shareConfig" << data;
    AndroidController::instance()->shareConfig(data, suggestedName);
    return;
#endif

    if (fileName.isEmpty()) return;

#ifdef AMNEZIA_DESKTOP
    QFile save(fileName.toLocalFile());
#else
    QFile save(QQmlFile::urlToLocalFileOrQrc(fileName));
#endif

    save.open(QIODevice::WriteOnly);
    save.write(data.toUtf8());
    save.close();

    QFileInfo fi(fileName.toLocalFile());
    QDesktopServices::openUrl(fi.absoluteDir().absolutePath());
}

void UiLogic::saveBinaryFile(const QString &desc, QString ext, const QString &data)
{
    ext.replace("*", "");
    QString fileName = QFileDialog::getSaveFileName(nullptr, desc,
        QStandardPaths::writableLocation(QStandardPaths::DocumentsLocation), "*" + ext);

    if (fileName.isEmpty()) return;
    if (!fileName.endsWith(ext)) fileName.append(ext);

    QFile save(fileName);
    save.open(QIODevice::WriteOnly);
    save.write(QByteArray::fromBase64(data.toUtf8()));
    save.close();

    QFileInfo fi(fileName);
    QDesktopServices::openUrl(fi.absoluteDir().absolutePath());
}

void UiLogic::copyToClipboard(const QString &text)
{
#ifdef Q_OS_ANDROID
    AndroidController::instance()->copyTextToClipboard(text);
#else
    qApp->clipboard()->setText(text);
#endif
}

void UiLogic::shareTempFile(const QString &suggestedName, QString ext, const QString& data) {
    ext.replace("*", "");
    QString fileName = QDir::tempPath() + "/" + suggestedName;

    if (fileName.isEmpty()) return;
    if (!fileName.endsWith(ext)) fileName.append(ext);

    QFile::remove(fileName);

    QFile save(fileName);
    save.open(QIODevice::WriteOnly);
    save.write(data.toUtf8());
    save.close();

    QStringList filesToSend;
    filesToSend.append(fileName);
    MobileUtils::shareText(filesToSend);
}

QString UiLogic::getOpenFileName(QWidget *parent, const QString &caption, const QString &dir,
    const QString &filter, QString *selectedFilter, QFileDialog::Options options)
{
    QString fileName = QFileDialog::getOpenFileName(parent, caption, dir, filter, selectedFilter, options);

#ifdef Q_OS_ANDROID
    // patch for files containing spaces etc
    const QString sep {"raw%3A%2F"};
    if (fileName.startsWith("content://") && fileName.contains(sep)) {
        QString contentUrl = fileName.split(sep).at(0);
        QString rawUrl = fileName.split(sep).at(1);
        rawUrl.replace(" ", "%20");
        fileName = contentUrl + sep + rawUrl;
    }
#endif
    return fileName;
}

void UiLogic::registerPagesLogic()
{
    amnApp->qmlEngine()->rootContext()->setContextProperty("UiLogic", this);

    registerPageLogic<AppSettingsLogic>();
    registerPageLogic<GeneralSettingsLogic>();
    registerPageLogic<NetworkSettingsLogic>();
    registerPageLogic<NewServerProtocolsLogic>();
    registerPageLogic<QrDecoderLogic>();
    registerPageLogic<ServerConfiguringProgressLogic>();
    registerPageLogic<ServerListLogic>();
    registerPageLogic<ServerSettingsLogic>();
    registerPageLogic<ServerContainersLogic>();
    registerPageLogic<ShareConnectionLogic>();
    registerPageLogic<SitesLogic>();
    registerPageLogic<StartPageLogic>();
    registerPageLogic<ViewConfigLogic>();
    registerPageLogic<VpnLogic>();
    registerPageLogic<WizardLogic>();
    registerPageLogic<ClientManagementLogic>();
    registerPageLogic<ClientInfoLogic>();
    registerPageLogic<AdvancedServerSettingsLogic>();
}

ErrorCode UiLogic::addAlreadyInstalledContainersGui(bool &isServerCreated)
{
    isServerCreated = false;
    ServerCredentials installCredentials = m_installCredentials;
    bool createNewServer = true;
    int serverIndex;

    for (int i = 0; i < m_settings->serversCount(); i++) {
        const ServerCredentials credentials = m_settings->serverCredentials(i);
        if (m_installCredentials.hostName == credentials.hostName && m_installCredentials.port == credentials.port) {
            createNewServer = false;
            isServerCreated = true;
            installCredentials = credentials;
            serverIndex = i;
            break;
        }
    }

    QMap<DockerContainer, QJsonObject> installedContainers;
    ServerController serverController(m_settings);
    ErrorCode errorCode = serverController.getAlreadyInstalledContainers(installCredentials, installedContainers);
    if (errorCode != ErrorCode::NoError) {
        return errorCode;
    }

    if (!installedContainers.empty()) {
        QJsonObject server;
        QJsonArray containerConfigs;
        if (createNewServer) {
            server.insert(config_key::hostName, installCredentials.hostName);
            server.insert(config_key::userName, installCredentials.userName);
            server.insert(config_key::password, installCredentials.password);
            server.insert(config_key::port, installCredentials.port);
            server.insert(config_key::description, m_settings->nextAvailableServerName());
        }

        for (auto container = installedContainers.begin(); container != installedContainers.end(); container++) {
            if (isContainerAlreadyAddedToGui(container.key())) {
                continue;
            }

            if (createNewServer) {
                containerConfigs.append(container.value());
                server.insert(config_key::containers, containerConfigs);
            } else {
                m_settings->setContainerConfig(serverIndex, container.key(), container.value());
                m_settings->setDefaultContainer(serverIndex, installedContainers.firstKey());
            }
        }

        if (createNewServer) {
            server.insert(config_key::defaultContainer, ContainerProps::containerToString(installedContainers.firstKey()));
            m_settings->addServer(server);
            m_settings->setDefaultServer(m_settings->serversCount() - 1);
            isServerCreated = true;
        }
    }

    return ErrorCode::NoError;
}

bool UiLogic::isContainerAlreadyAddedToGui(DockerContainer container)
{
    for (int i = 0; i < m_settings->serversCount(); i++) {
        const ServerCredentials credentials = m_settings->serverCredentials(i);
        if (m_installCredentials.hostName == credentials.hostName && m_installCredentials.port == credentials.port) {
            const QJsonObject containerConfig = m_settings->containerConfig(i, container);
            if (!containerConfig.isEmpty()) {
                return true;
            }
        }
    }
    return false;
}
<|MERGE_RESOLUTION|>--- conflicted
+++ resolved
@@ -86,12 +86,8 @@
 {
     m_containersModel = new ContainersModel(settings, this);
     m_protocolsModel = new ProtocolsModel(settings, this);
-<<<<<<< HEAD
     m_clientManagementModel = new ClientManagementModel(this);
-    m_vpnConnection = new VpnConnection(settings, configurator, serverController);
-=======
     m_vpnConnection = new VpnConnection(settings, configurator);
->>>>>>> 2ca85c78
     m_vpnConnection->moveToThread(&m_vpnConnectionThread);
     m_vpnConnectionThread.start();
 
