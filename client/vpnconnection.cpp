--- conflicted
+++ resolved
@@ -415,7 +415,10 @@
     }
 #endif
 
-<<<<<<< HEAD
+#ifdef Q_OS_ANDROID
+    AndroidController::instance()->stop();
+#endif
+
 #ifdef Q_OS_IOS
     IosController::Instance()->disconnectVpn();
     disconnect(&m_checkTimer, &QTimer::timeout, IosController::Instance(), &IosController::checkStatus);
@@ -423,14 +426,6 @@
 
     if (!m_vpnProtocol.data()) {
         emit connectionStateChanged(VpnProtocol::Disconnected);
-=======
->>>>>>> 3ce1e40b
-#ifdef Q_OS_ANDROID
-    AndroidController::instance()->stop();
-#endif
-
-    if (!m_vpnProtocol.data()) {
-        emit connectionStateChanged(VpnProtocol::Disconnected);
         return;
     }
 
