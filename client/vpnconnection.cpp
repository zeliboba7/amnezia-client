--- conflicted
+++ resolved
@@ -378,8 +378,8 @@
 
     createProtocolConnections();
 
-    e = m_vpnProtocol.data()->start();
-    if (e) emit VpnProtocol::Error;
+    errorCode = m_vpnProtocol.data()->start();
+    if (errorCode) emit VpnProtocol::Error;
 }
 
 void VpnConnection::createProtocolConnections() {
@@ -392,10 +392,6 @@
 void VpnConnection::restoreConnection() {
     createAndroidConnections();
 
-<<<<<<< HEAD
-    errorCode = m_vpnProtocol.data()->start();
-    if (errorCode) emit VpnProtocol::Error;
-=======
     m_vpnProtocol.reset(androidVpnProtocol);
 
     createProtocolConnections();
@@ -407,7 +403,6 @@
     DockerContainer container = m_settings->defaultContainer(serverIndex);
 
     createAndroidConnections(container);
->>>>>>> de424502
 }
 
 void VpnConnection::createAndroidConnections(DockerContainer container)
