--- conflicted
+++ resolved
@@ -232,71 +232,7 @@
         m_vpnProtocol.reset();
     }
 
-<<<<<<< HEAD
-//    if (container == DockerContainer::None || container == DockerContainer::OpenVpn) {
-//        ErrorCode e = createVpnConfiguration(serverIndex, credentials, DockerContainer::OpenVpn, containerConfig);
-//        if (e) {
-//            emit connectionStateChanged(VpnProtocol::Error);
-//            return e;
-//        }
-
-//        m_vpnProtocol.reset(new OpenVpnProtocol(m_vpnConfiguration));
-//        e = static_cast<OpenVpnProtocol *>(m_vpnProtocol.data())->checkAndSetupTapDriver();
-//        if (e) {
-//            emit connectionStateChanged(VpnProtocol::Error);
-//            return e;
-//        }
-//    }
-//    else if (container == DockerContainer::ShadowSocks) {
-//        ErrorCode e = createVpnConfiguration(serverIndex, credentials, DockerContainer::ShadowSocks, containerConfig);
-//        if (e) {
-//            emit connectionStateChanged(VpnProtocol::Error);
-//            return e;
-//        }
-
-//        m_vpnProtocol.reset(new ShadowSocksVpnProtocol(m_vpnConfiguration));
-//        e = static_cast<OpenVpnProtocol *>(m_vpnProtocol.data())->checkAndSetupTapDriver();
-//        if (e) {
-//            emit connectionStateChanged(VpnProtocol::Error);
-//            return e;
-//        }
-//    }
-//    else if (container == DockerContainer::Cloak) {
-//        ErrorCode e = createVpnConfiguration(serverIndex, credentials, DockerContainer::Cloak, containerConfig);
-//        if (e) {
-//            emit connectionStateChanged(VpnProtocol::Error);
-//            return e;
-//        }
-
-//        m_vpnProtocol.reset(new OpenVpnOverCloakProtocol(m_vpnConfiguration));
-//        e = static_cast<OpenVpnProtocol *>(m_vpnProtocol.data())->checkAndSetupTapDriver();
-//        if (e) {
-//            emit connectionStateChanged(VpnProtocol::Error);
-//            return e;
-//        }
-//    }
-//    else if (container == DockerContainer::WireGuard) {
-//        ErrorCode e = createVpnConfiguration(serverIndex, credentials, DockerContainer::WireGuard, containerConfig);
-//        if (e) {
-//            emit connectionStateChanged(VpnProtocol::Error);
-//            return e;
-//        }
-
-//#ifdef Q_OS_ANDROID
-//        AndroidVpnProtocol *androidVpnProtocol = new AndroidVpnProtocol(Protocol::WireGuard, m_vpnConfiguration);
-//        androidVpnProtocol->initialize();
-//        m_vpnProtocol.reset(androidVpnProtocol);
-//#else
-//        m_vpnProtocol.reset(new WireguardProtocol(m_vpnConfiguration));
-//#endif
-//    }
-
-
-
-            AndroidVpnProtocol *androidVpnProtocol = new AndroidVpnProtocol(Protocol::OpenVpn, m_vpnConfiguration);
-            androidVpnProtocol->initialize();
-            m_vpnProtocol.reset(androidVpnProtocol);
-=======
+
     ErrorCode e = ErrorCode::NoError;
     m_vpnConfiguration = createVpnConfiguration(serverIndex, credentials, container, containerConfig);
     if (e) {
@@ -316,13 +252,11 @@
 
 
 #else
-    AndroidVpnProtocol *androidVpnProtocol = new AndroidVpnProtocol(proto, m_vpnConfiguration);
+    AndroidVpnProtocol *androidVpnProtocol = new AndroidVpnProtocol(Protocol::OpenVpn, m_vpnConfiguration);
     androidVpnProtocol->initialize();
     m_vpnProtocol.reset(androidVpnProtocol);
 #endif
 
->>>>>>> d2757020
-
     connect(m_vpnProtocol.data(), &VpnProtocol::protocolError, this, &VpnConnection::vpnProtocolError);
     connect(m_vpnProtocol.data(), SIGNAL(connectionStateChanged(VpnProtocol::ConnectionState)), this, SLOT(onConnectionStateChanged(VpnProtocol::ConnectionState)));
     connect(m_vpnProtocol.data(), SIGNAL(bytesChanged(quint64, quint64)), this, SLOT(onBytesChanged(quint64, quint64)));
