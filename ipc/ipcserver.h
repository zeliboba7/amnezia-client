--- conflicted
+++ resolved
@@ -25,14 +25,11 @@
     virtual QStringList getTapList() override;
     virtual void cleanUp() override;
     virtual void setLogsEnabled(bool enabled) override;
-<<<<<<< HEAD
     virtual bool createTun(const QString &dev, const QString &subnet) override;
     virtual bool deleteTun(const QString &dev) override;
-=======
     virtual bool copyWireguardConfig(const QString &sourcePath) override;
     virtual bool isWireguardRunning() override;
     virtual bool isWireguardConfigExists(const QString &configPath) override;
->>>>>>> 33efa56f
 
 private:
     int m_localpid = 0;
